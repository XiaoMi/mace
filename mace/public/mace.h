--- conflicted
+++ resolved
@@ -88,20 +88,13 @@
 
 class MaceEngine {
  public:
-<<<<<<< HEAD
-  explicit MaceEngine(const NetDef *net_def,
-                      DeviceType device_type,
-                      const std::vector<std::string> &input_nodes,
-                      const std::vector<std::string> &output_nodes,
-                      const unsigned char *model_data);
-=======
   explicit MaceEngine(DeviceType device_type);
->>>>>>> ca12d9f8
   ~MaceEngine();
 
   MaceStatus Init(const NetDef *net_def,
                   const std::vector<std::string> &input_nodes,
-                  const std::vector<std::string> &output_nodes);
+                  const std::vector<std::string> &output_nodes,
+                  const unsigned char *model_data);
 
   MaceStatus Run(const std::map<std::string, MaceTensor> &inputs,
                  std::map<std::string, MaceTensor> *outputs);
