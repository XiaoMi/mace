// Copyright 2018 Xiaomi, Inc.  All rights reserved.
//
// Licensed under the Apache License, Version 2.0 (the "License");
// you may not use this file except in compliance with the License.
// You may obtain a copy of the License at
//
//     http://www.apache.org/licenses/LICENSE-2.0
//
// Unless required by applicable law or agreed to in writing, software
// distributed under the License is distributed on an "AS IS" BASIS,
// WITHOUT WARRANTIES OR CONDITIONS OF ANY KIND, either express or implied.
// See the License for the specific language governing permissions and
// limitations under the License.

#ifndef MACE_CORE_WORKSPACE_H_
#define MACE_CORE_WORKSPACE_H_

#include <map>
#include <string>
#include <vector>
#include <memory>

#include "mace/core/preallocated_pooled_allocator.h"
#include "mace/core/tensor.h"
#include "mace/public/mace.h"

namespace mace {

class Workspace {
 public:
  typedef std::map<std::string, std::unique_ptr<Tensor>> TensorMap;

  Workspace();
  ~Workspace() {}

  Tensor *CreateTensor(const std::string &name,
                       Allocator *alloc,
                       DataType type);

  inline bool HasTensor(const std::string &name) const {
    return tensor_map_.find(name) != tensor_map_.end();
  }

  const Tensor *GetTensor(const std::string &name) const;

  Tensor *GetTensor(const std::string &name);

  std::vector<std::string> Tensors() const;

<<<<<<< HEAD
  void LoadModelTensor(const NetDef &net_def,
                       DeviceType type,
                       const unsigned char *model_data);
=======
  MaceStatus LoadModelTensor(const NetDef &net_def, DeviceType type);
>>>>>>> ca12d9f8

  ScratchBuffer *GetScratchBuffer(DeviceType device_type);

 private:
  MaceStatus CreateOutputTensorBuffer(const NetDef &net_def,
                                      DeviceType device_type);

  TensorMap tensor_map_;

  std::unique_ptr<BufferBase> tensor_buffer_;

  PreallocatedPooledAllocator preallocated_allocator_;

  std::unique_ptr<ScratchBuffer> host_scratch_buffer_;

  DISABLE_COPY_AND_ASSIGN(Workspace);
};

}  // namespace mace

#endif  // MACE_CORE_WORKSPACE_H_<|MERGE_RESOLUTION|>--- conflicted
+++ resolved
@@ -47,13 +47,9 @@
 
   std::vector<std::string> Tensors() const;
 
-<<<<<<< HEAD
-  void LoadModelTensor(const NetDef &net_def,
-                       DeviceType type,
-                       const unsigned char *model_data);
-=======
-  MaceStatus LoadModelTensor(const NetDef &net_def, DeviceType type);
->>>>>>> ca12d9f8
+  MaceStatus LoadModelTensor(const NetDef &net_def,
+                             DeviceType type,
+                             const unsigned char *model_data);
 
   ScratchBuffer *GetScratchBuffer(DeviceType device_type);
 
