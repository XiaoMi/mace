// Copyright 2018 Xiaomi, Inc.  All rights reserved.
//
// Licensed under the Apache License, Version 2.0 (the "License");
// you may not use this file except in compliance with the License.
// You may obtain a copy of the License at
//
//     http://www.apache.org/licenses/LICENSE-2.0
//
// Unless required by applicable law or agreed to in writing, software
// distributed under the License is distributed on an "AS IS" BASIS,
// WITHOUT WARRANTIES OR CONDITIONS OF ANY KIND, either express or implied.
// See the License for the specific language governing permissions and
// limitations under the License.

#include <string>
#include <vector>
#include <utility>

#include "mace/core/arg_helper.h"
#include "mace/core/workspace.h"
#include "mace/utils/timer.h"

namespace mace {

Workspace::Workspace() : host_scratch_buffer_(new ScratchBuffer(
  GetDeviceAllocator(DeviceType::CPU))) {}

Tensor *Workspace::CreateTensor(const std::string &name,
                                Allocator *alloc,
                                DataType type) {
  if (HasTensor(name)) {
    VLOG(3) << "Tensor " << name << " already exists. Skipping.";
  } else {
    VLOG(3) << "Creating Tensor " << name;
    tensor_map_[name] = std::unique_ptr<Tensor>(new Tensor(alloc, type));
    tensor_map_[name]->SetSourceOpName(name);
  }
  return GetTensor(name);
}

const Tensor *Workspace::GetTensor(const std::string &name) const {
  if (tensor_map_.count(name)) {
    return tensor_map_.at(name).get();
  } else {
    LOG(WARNING) << "Tensor " << name << " does not exist.";
  }
  return nullptr;
}

Tensor *Workspace::GetTensor(const std::string &name) {
  return const_cast<Tensor *>(
      static_cast<const Workspace *>(this)->GetTensor(name));
}

std::vector<std::string> Workspace::Tensors() const {
  std::vector<std::string> names;
  for (auto &entry : tensor_map_) {
    names.push_back(entry.first);
  }
  return names;
}

<<<<<<< HEAD
void Workspace::LoadModelTensor(const NetDef &net_def,
                                DeviceType type,
                                const unsigned char *model_data) {
=======
MaceStatus Workspace::LoadModelTensor(const NetDef &net_def, DeviceType type) {
>>>>>>> ca12d9f8
  MACE_LATENCY_LOGGER(1, "Load model tensors");
  index_t model_data_size = 0;
  for (auto &const_tensor : net_def.tensors()) {
    model_data_size = std::max(
        model_data_size,
        static_cast<index_t>(const_tensor.offset() +
                             const_tensor.data_size() *
                             GetEnumTypeSize(const_tensor.data_type())));
  }
  VLOG(3) << "Model data size: " << model_data_size;

  if (model_data_size > 0) {
    if (type == DeviceType::CPU) {
      tensor_buffer_ = std::unique_ptr<Buffer>(
          new Buffer(GetDeviceAllocator(type),
                     const_cast<unsigned char*>(model_data),
                     model_data_size));
    } else {
      tensor_buffer_ = std::unique_ptr<Buffer>(
          new Buffer(GetDeviceAllocator(type)));
      MaceStatus status = tensor_buffer_->Allocate(model_data_size);
      if (status != MaceStatus::MACE_SUCCESS) {
        return status;
      }
      tensor_buffer_->Map(nullptr);
      tensor_buffer_->Copy(const_cast<unsigned char*>(model_data),
                           0, model_data_size);
      tensor_buffer_->UnMap();
    }
  }

  for (auto &const_tensor : net_def.tensors()) {
    MACE_LATENCY_LOGGER(2, "Load tensor ", const_tensor.name());
    VLOG(3) << "Tensor name: " << const_tensor.name()
            << ", data type: " << const_tensor.data_type() << ", shape: "
            << MakeString(std::vector<index_t>(const_tensor.dims().begin(),
                                               const_tensor.dims().end()));
    std::vector<index_t> dims;
    for (const index_t d : const_tensor.dims()) {
      dims.push_back(d);
    }

    std::unique_ptr<Tensor> tensor(
        new Tensor(BufferSlice(tensor_buffer_.get(), const_tensor.offset(),
                               const_tensor.data_size() *
                                   GetEnumTypeSize(const_tensor.data_type())),
                   const_tensor.data_type()));

    tensor->Reshape(dims);
    tensor_map_[const_tensor.name()] = std::move(tensor);
  }

  if (type == DeviceType::CPU || type == DeviceType::GPU) {
    MaceStatus status = CreateOutputTensorBuffer(net_def, type);
    if (status != MaceStatus::MACE_SUCCESS) return status;
  }
  return MaceStatus::MACE_SUCCESS;
}

MaceStatus Workspace::CreateOutputTensorBuffer(const NetDef &net_def,
                                               DeviceType device_type) {
  if (!net_def.has_mem_arena() || net_def.mem_arena().mem_block_size() == 0) {
    return MaceStatus::MACE_SUCCESS;
  }

  DataType dtype = DataType::DT_INVALID;
  // We use the data type of the first op with mem id,
  // as CPU&GPU have consistent data type for each layer for now.
  // As DSP may have different data output type for each op,
  // we stick to the same concept.
  for (auto &op : net_def.op()) {
    // TODO(liuqi): refactor based on PB
    const int op_device =
        ArgumentHelper::GetSingleArgument<OperatorDef, int>(
            op, "device", static_cast<int>(device_type));
    if (op_device == device_type && !op.mem_id().empty()) {
      const DataType op_dtype = static_cast<DataType>(
          ArgumentHelper::GetSingleArgument<OperatorDef, int>(
              op, "T", static_cast<int>(DT_FLOAT)));
      if (op_dtype != DataType::DT_INVALID) {
        dtype = op_dtype;
        // find first valid data type, break
        break;
      }
    }
  }
  MACE_CHECK(dtype != DataType::DT_INVALID, "data type is invalid.");
  for (auto &mem_block : net_def.mem_arena().mem_block()) {
    if (device_type == DeviceType::GPU) {
      // TODO(liuqi): refactor based on PB
      if (mem_block.mem_id() >= 20000) {
        std::unique_ptr<BufferBase> image_buf(
            new Image());
        MaceStatus status = image_buf->Allocate(
            {mem_block.x(), mem_block.y()}, dtype);
        if (status != MaceStatus::MACE_SUCCESS) {
          return status;
        }
        preallocated_allocator_.SetBuffer(mem_block.mem_id(),
                                          std::move(image_buf));
      }
    } else {
      if (mem_block.mem_id() < 20000) {
        std::unique_ptr<BufferBase> tensor_buf(
            new Buffer(GetDeviceAllocator(device_type)));
        MaceStatus status = tensor_buf->Allocate(
            mem_block.x() * GetEnumTypeSize(dtype) + EXTRA_BUFFER_PAD_SIZE);
        if (status != MaceStatus::MACE_SUCCESS) {
          return status;
        }
        preallocated_allocator_.SetBuffer(mem_block.mem_id(),
                                          std::move(tensor_buf));
      }
    }
  }
  VLOG(3) << "Preallocate buffer to tensors";
  for (auto &op : net_def.op()) {
    // TODO(liuqi): refactor based on PB
    const int op_device =
        ArgumentHelper::GetSingleArgument<OperatorDef, int>(
            op, "device", static_cast<int>(device_type));
    if (op_device == device_type && !op.mem_id().empty()) {
      auto mem_ids = op.mem_id();
      int count = mem_ids.size();
      for (int i = 0; i < count; ++i) {
        std::unique_ptr<Tensor> tensor
            (new Tensor(preallocated_allocator_.GetBuffer(mem_ids[i]), dtype));
        tensor->SetSourceOpName(op.name());
        if (device_type == DeviceType::GPU) {
          VLOG(3) << "Tensor: " << op.name() << "(" << op.type() << ")"
                  << " Mem: "  << mem_ids[i]
                  << " Image shape: "
                  << dynamic_cast<Image *>(tensor->UnderlyingBuffer())
                      ->image_shape()[0]
                  << ", "
                  << dynamic_cast<Image *>(tensor->UnderlyingBuffer())
                      ->image_shape()[1];
        } else if (device_type == DeviceType::CPU) {
          VLOG(3) << "Tensor: " << op.name() << "(" << op.type() << ")"
                  << " Mem: "  << mem_ids[i]
                  << ", Buffer size: " << tensor->UnderlyingBuffer()->size();
        }
        tensor_map_[op.output(i)] = std::move(tensor);
      }
    }
  }
  return MaceStatus::MACE_SUCCESS;
}

ScratchBuffer *Workspace::GetScratchBuffer(DeviceType device_type) {
  if (device_type == CPU) {
    return host_scratch_buffer_.get();
  } else {
    return nullptr;
  }
}

}  // namespace mace<|MERGE_RESOLUTION|>--- conflicted
+++ resolved
@@ -60,13 +60,9 @@
   return names;
 }
 
-<<<<<<< HEAD
-void Workspace::LoadModelTensor(const NetDef &net_def,
-                                DeviceType type,
-                                const unsigned char *model_data) {
-=======
-MaceStatus Workspace::LoadModelTensor(const NetDef &net_def, DeviceType type) {
->>>>>>> ca12d9f8
+MaceStatus Workspace::LoadModelTensor(const NetDef &net_def,
+                                      DeviceType type,
+                                      const unsigned char *model_data) {
   MACE_LATENCY_LOGGER(1, "Load model tensors");
   index_t model_data_size = 0;
   for (auto &const_tensor : net_def.tensors()) {
