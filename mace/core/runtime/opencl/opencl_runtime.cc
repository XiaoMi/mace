--- conflicted
+++ resolved
@@ -309,10 +309,19 @@
                                                       &err);
   MACE_CHECK_CL_SUCCESS(err);
 
-<<<<<<< HEAD
-  const char *kernel_path = getenv("MACE_KERNEL_PATH");
-  this->kernel_path_ =
-      std::string(kernel_path == nullptr ? "" : kernel_path) + "/";
+  this->program_map_changed_ = false;
+
+  extern std::shared_ptr<KVStorageFactory> kStorageFactory;
+  if (kStorageFactory != nullptr) {
+    const std::string cl_compiled_file_name = "mace_cl_compiled_program.bin";
+    storage_ = kStorageFactory->CreateStorage(cl_compiled_file_name);
+
+    if (platform_info_ != kCompiledProgramPlatform) {
+      if (storage_->Load() != 0) {
+        LOG(FATAL) << "Load opencl compiled kernel file failed";
+      }
+    }
+  }
 
   const char *out_of_range_check = getenv("MACE_OUT_OF_RANGE_CHECK");
   if (out_of_range_check != nullptr && strlen(out_of_range_check) == 1
@@ -320,20 +329,6 @@
     this->out_of_range_check_ = true;
   } else {
     this->out_of_range_check_ = false;
-=======
-  this->program_map_changed_ = false;
-
-  extern std::shared_ptr<KVStorageFactory> kStorageFactory;
-  if (kStorageFactory != nullptr) {
-    const std::string cl_compiled_file_name = "mace_cl_compiled_program.bin";
-    storage_ = kStorageFactory->CreateStorage(cl_compiled_file_name);
-
-    if (platform_info_ != kCompiledProgramPlatform) {
-      if (storage_->Load() != 0) {
-        LOG(FATAL) << "Load opencl compiled kernel file failed";
-      }
-    }
->>>>>>> e1ad31f1
   }
 }
 
