//
// Copyright (c) 2017 XiaoMi All rights reserved.
//

#include "CL/opencl.h"

#include "mace/core/logging.h"
#include "mace/core/runtime/opencl/opencl_wrapper.h"

#include <dlfcn.h>
#include <mutex>

/**
 * Wrapper of OpenCL 2.0 (based on 1.2)
 */
namespace mace {

namespace {
class OpenCLLibraryImpl final {
 public:
  static OpenCLLibraryImpl &Get();
  bool Load();
  void Unload();
  bool loaded() { return handle_ != nullptr; }

  using clGetPlatformIDsFunc = cl_int (*)(cl_uint, cl_platform_id *, cl_uint *);
  using clGetPlatformInfoFunc =
      cl_int (*)(cl_platform_id, cl_platform_info, size_t, void *, size_t *);
  using clBuildProgramFunc = cl_int (*)(cl_program,
                                        cl_uint,
                                        const cl_device_id *,
                                        const char *,
                                        void (*pfn_notify)(cl_program, void *),
                                        void *);
  using clEnqueueNDRangeKernelFunc = cl_int (*)(cl_command_queue,
                                                cl_kernel,
                                                cl_uint,
                                                const size_t *,
                                                const size_t *,
                                                const size_t *,
                                                cl_uint,
                                                const cl_event *,
                                                cl_event *);
  using clSetKernelArgFunc = cl_int (*)(cl_kernel,
                                        cl_uint,
                                        size_t,
                                        const void *);
  using clRetainMemObjectFunc = cl_int (*)(cl_mem);
  using clReleaseMemObjectFunc = cl_int (*)(cl_mem);
  using clEnqueueUnmapMemObjectFunc = cl_int (*)(
      cl_command_queue, cl_mem, void *, cl_uint, const cl_event *, cl_event *);
  using clRetainCommandQueueFunc = cl_int (*)(cl_command_queue command_queue);
  using clCreateContextFunc = cl_context (*)(
      const cl_context_properties *,
      cl_uint,
      const cl_device_id *,
      void(CL_CALLBACK *)(const char *, const void *, size_t, void *),
      void *,
      cl_int *);
  using clCreateContextFromTypeFunc = cl_context (*)(
      const cl_context_properties *,
      cl_device_type,
      void(CL_CALLBACK *)(const char *, const void *, size_t, void *),
      void *,
      cl_int *);
  using clReleaseContextFunc = cl_int (*)(cl_context);
  using clWaitForEventsFunc = cl_int (*)(cl_uint, const cl_event *);
  using clReleaseEventFunc = cl_int (*)(cl_event);
  using clEnqueueWriteBufferFunc = cl_int (*)(cl_command_queue,
                                              cl_mem,
                                              cl_bool,
                                              size_t,
                                              size_t,
                                              const void *,
                                              cl_uint,
                                              const cl_event *,
                                              cl_event *);
  using clEnqueueReadBufferFunc = cl_int (*)(cl_command_queue,
                                             cl_mem,
                                             cl_bool,
                                             size_t,
                                             size_t,
                                             void *,
                                             cl_uint,
                                             const cl_event *,
                                             cl_event *);
  using clGetProgramBuildInfoFunc = cl_int (*)(cl_program,
                                               cl_device_id,
                                               cl_program_build_info,
                                               size_t,
                                               void *,
                                               size_t *);
  using clRetainProgramFunc = cl_int (*)(cl_program program);
  using clEnqueueMapBufferFunc = void *(*)(cl_command_queue,
                                           cl_mem,
                                           cl_bool,
                                           cl_map_flags,
                                           size_t,
                                           size_t,
                                           cl_uint,
                                           const cl_event *,
                                           cl_event *,
                                           cl_int *);
  using clEnqueueMapImageFunc = void *(*)(cl_command_queue,
                                          cl_mem,
                                          cl_bool,
                                          cl_map_flags,
                                          const size_t *,
                                          const size_t *,
                                          size_t *,
                                          size_t *,
                                          cl_uint,
                                          const cl_event *,
                                          cl_event *,
                                          cl_int *);
  using clCreateCommandQueueWithPropertiesFunc =
      cl_command_queue (*)(cl_context /* context */,
                           cl_device_id /* device */,
                           const cl_queue_properties * /* properties */,
                           cl_int * /* errcode_ret */);
  using clReleaseCommandQueueFunc = cl_int (*)(cl_command_queue);
  using clCreateProgramWithBinaryFunc = cl_program (*)(cl_context,
                                                       cl_uint,
                                                       const cl_device_id *,
                                                       const size_t *,
                                                       const unsigned char **,
                                                       cl_int *,
                                                       cl_int *);
  using clRetainContextFunc = cl_int (*)(cl_context context);
  using clGetContextInfoFunc =
      cl_int (*)(cl_context, cl_context_info, size_t, void *, size_t *);
  using clReleaseProgramFunc = cl_int (*)(cl_program program);
  using clFlushFunc = cl_int (*)(cl_command_queue command_queue);
  using clFinishFunc = cl_int (*)(cl_command_queue command_queue);
  using clGetProgramInfoFunc =
      cl_int (*)(cl_program, cl_program_info, size_t, void *, size_t *);
  using clCreateKernelFunc = cl_kernel (*)(cl_program, const char *, cl_int *);
  using clRetainKernelFunc = cl_int (*)(cl_kernel kernel);
  using clCreateBufferFunc =
      cl_mem (*)(cl_context, cl_mem_flags, size_t, void *, cl_int *);
  using clCreateImageFunc = cl_mem (*)(cl_context,
                                       cl_mem_flags,
                                       const cl_image_format *,
                                       const cl_image_desc *,
                                       void *,
                                       cl_int *);
  using clCreateProgramWithSourceFunc = cl_program (*)(
      cl_context, cl_uint, const char **, const size_t *, cl_int *);
  using clReleaseKernelFunc = cl_int (*)(cl_kernel kernel);
  using clGetDeviceInfoFunc =
      cl_int (*)(cl_device_id, cl_device_info, size_t, void *, size_t *);
  using clGetDeviceIDsFunc = cl_int (*)(
      cl_platform_id, cl_device_type, cl_uint, cl_device_id *, cl_uint *);
  using clRetainDeviceFunc = cl_int (*)(cl_device_id);
  using clReleaseDeviceFunc = cl_int (*)(cl_device_id);
  using clRetainEventFunc = cl_int (*)(cl_event);
  using clGetKernelWorkGroupInfoFunc = cl_int (*)(cl_kernel,
                                                  cl_device_id,
                                                  cl_kernel_work_group_info,
                                                  size_t,
                                                  void *,
                                                  size_t *);
<<<<<<< HEAD
  using clGetEventProfilingInfoFunc = cl_int (*)(cl_event event,
                                                  cl_profiling_info param_name,
                                                  size_t param_value_size,
                                                  void *param_value,
                                                  size_t *param_value_size_ret);
=======
  using clGetImageInfoFunc = cl_int (*)(cl_mem,
                                    cl_image_info,
                                    size_t,
                                    void *,
                                    size_t *);
>>>>>>> a294fd8c

#define DEFINE_FUNC_PTR(func) func##Func func = nullptr

  DEFINE_FUNC_PTR(clGetPlatformIDs);
  DEFINE_FUNC_PTR(clGetPlatformInfo);
  DEFINE_FUNC_PTR(clBuildProgram);
  DEFINE_FUNC_PTR(clEnqueueNDRangeKernel);
  DEFINE_FUNC_PTR(clSetKernelArg);
  DEFINE_FUNC_PTR(clReleaseKernel);
  DEFINE_FUNC_PTR(clCreateProgramWithSource);
  DEFINE_FUNC_PTR(clCreateBuffer);
  DEFINE_FUNC_PTR(clCreateImage);
  DEFINE_FUNC_PTR(clRetainKernel);
  DEFINE_FUNC_PTR(clCreateKernel);
  DEFINE_FUNC_PTR(clGetProgramInfo);
  DEFINE_FUNC_PTR(clFlush);
  DEFINE_FUNC_PTR(clFinish);
  DEFINE_FUNC_PTR(clReleaseProgram);
  DEFINE_FUNC_PTR(clRetainContext);
  DEFINE_FUNC_PTR(clGetContextInfo);
  DEFINE_FUNC_PTR(clCreateProgramWithBinary);
  DEFINE_FUNC_PTR(clCreateCommandQueueWithProperties);
  DEFINE_FUNC_PTR(clReleaseCommandQueue);
  DEFINE_FUNC_PTR(clEnqueueMapBuffer);
  DEFINE_FUNC_PTR(clEnqueueMapImage);
  DEFINE_FUNC_PTR(clRetainProgram);
  DEFINE_FUNC_PTR(clGetProgramBuildInfo);
  DEFINE_FUNC_PTR(clEnqueueReadBuffer);
  DEFINE_FUNC_PTR(clEnqueueWriteBuffer);
  DEFINE_FUNC_PTR(clWaitForEvents);
  DEFINE_FUNC_PTR(clReleaseEvent);
  DEFINE_FUNC_PTR(clCreateContext);
  DEFINE_FUNC_PTR(clCreateContextFromType);
  DEFINE_FUNC_PTR(clReleaseContext);
  DEFINE_FUNC_PTR(clRetainCommandQueue);
  DEFINE_FUNC_PTR(clEnqueueUnmapMemObject);
  DEFINE_FUNC_PTR(clRetainMemObject);
  DEFINE_FUNC_PTR(clReleaseMemObject);
  DEFINE_FUNC_PTR(clGetDeviceInfo);
  DEFINE_FUNC_PTR(clGetDeviceIDs);
  DEFINE_FUNC_PTR(clRetainDevice);
  DEFINE_FUNC_PTR(clReleaseDevice);
  DEFINE_FUNC_PTR(clRetainEvent);
  DEFINE_FUNC_PTR(clGetKernelWorkGroupInfo);
<<<<<<< HEAD
  DEFINE_FUNC_PTR(clGetEventProfilingInfo);
=======
  DEFINE_FUNC_PTR(clGetImageInfo);
>>>>>>> a294fd8c

#undef DEFINE_FUNC_PTR

 private:
  void *LoadFromPath(const std::string &path);
  void *handle_ = nullptr;
};

OpenCLLibraryImpl &OpenCLLibraryImpl::Get() {
  static std::once_flag load_once;
  static OpenCLLibraryImpl instance;
  std::call_once(load_once, []() { instance.Load(); });
  return instance;
}

bool OpenCLLibraryImpl::Load() {
  if (loaded()) return true;

  // TODO(heliangliang) Make this configurable
  // TODO(heliangliang) Benchmark 64 bit overhead
  static const std::vector<std::string> paths = {
    "libOpenCL.so",
#if defined(__aarch64__)
    // Qualcomm Adreno
    "/system/vendor/lib64/libOpenCL.so",
    "/system/lib64/libOpenCL.so",
    // Mali
    "/system/vendor/lib64/egl/libGLES_mali.so",
    "/system/lib64/egl/libGLES_mali.so",
#else
    // Qualcomm Adreno
    "/system/vendor/lib/libOpenCL.so",
    "/system/lib/libOpenCL.so",
    // Mali
    "/system/vendor/lib/egl/libGLES_mali.so",
    "/system/lib/egl/libGLES_mali.so",
#endif
  };

  for (const auto &path : paths) {
    VLOG(2) << "Loading OpenCL from " << path;
    void *handle = LoadFromPath(path);
    if (handle != nullptr) {
      handle_ = handle;
      return true;
    }
  }

  LOG(ERROR) << "Failed to load OpenCL library";
  return false;
}

void OpenCLLibraryImpl::Unload() {
  if (handle_ != nullptr) {
    if (dlclose(handle_) != 0) {
      LOG(ERROR) << "dlclose failed for OpenCL library";
    }
    handle_ = nullptr;
  }
}

void *OpenCLLibraryImpl::LoadFromPath(const std::string &path) {
  void *handle = dlopen(path.c_str(), RTLD_LAZY | RTLD_LOCAL);

  if (handle == nullptr) {
    VLOG(2) << "Failed to load OpenCL library from path " << path
            << " error code: " << dlerror();
    return nullptr;
  }

#define ASSIGN_FROM_DLSYM(func)                                     \
  do {                                                              \
    void *ptr = dlsym(handle, #func);                               \
    if (ptr == nullptr) {                                           \
      LOG(ERROR) << "Failed to load " << #func << " from " << path; \
      dlclose(handle);                                              \
      return nullptr;                                               \
    }                                                               \
    func = reinterpret_cast<func##Func>(ptr);                       \
    VLOG(2) << "Loaded " << #func << " from " << path;              \
  } while (false)

  ASSIGN_FROM_DLSYM(clGetPlatformIDs);
  ASSIGN_FROM_DLSYM(clGetPlatformInfo);
  ASSIGN_FROM_DLSYM(clBuildProgram);
  ASSIGN_FROM_DLSYM(clEnqueueNDRangeKernel);
  ASSIGN_FROM_DLSYM(clSetKernelArg);
  ASSIGN_FROM_DLSYM(clReleaseKernel);
  ASSIGN_FROM_DLSYM(clCreateProgramWithSource);
  ASSIGN_FROM_DLSYM(clCreateBuffer);
  ASSIGN_FROM_DLSYM(clCreateImage);
  ASSIGN_FROM_DLSYM(clRetainKernel);
  ASSIGN_FROM_DLSYM(clCreateKernel);
  ASSIGN_FROM_DLSYM(clGetProgramInfo);
  ASSIGN_FROM_DLSYM(clFlush);
  ASSIGN_FROM_DLSYM(clFinish);
  ASSIGN_FROM_DLSYM(clReleaseProgram);
  ASSIGN_FROM_DLSYM(clRetainContext);
  ASSIGN_FROM_DLSYM(clGetContextInfo);
  ASSIGN_FROM_DLSYM(clCreateProgramWithBinary);
  ASSIGN_FROM_DLSYM(clCreateCommandQueueWithProperties);
  ASSIGN_FROM_DLSYM(clReleaseCommandQueue);
  ASSIGN_FROM_DLSYM(clEnqueueMapBuffer);
  ASSIGN_FROM_DLSYM(clEnqueueMapImage);
  ASSIGN_FROM_DLSYM(clRetainProgram);
  ASSIGN_FROM_DLSYM(clGetProgramBuildInfo);
  ASSIGN_FROM_DLSYM(clEnqueueReadBuffer);
  ASSIGN_FROM_DLSYM(clEnqueueWriteBuffer);
  ASSIGN_FROM_DLSYM(clWaitForEvents);
  ASSIGN_FROM_DLSYM(clReleaseEvent);
  ASSIGN_FROM_DLSYM(clCreateContext);
  ASSIGN_FROM_DLSYM(clCreateContextFromType);
  ASSIGN_FROM_DLSYM(clReleaseContext);
  ASSIGN_FROM_DLSYM(clRetainCommandQueue);
  ASSIGN_FROM_DLSYM(clEnqueueUnmapMemObject);
  ASSIGN_FROM_DLSYM(clRetainMemObject);
  ASSIGN_FROM_DLSYM(clReleaseMemObject);
  ASSIGN_FROM_DLSYM(clGetDeviceInfo);
  ASSIGN_FROM_DLSYM(clGetDeviceIDs);
  ASSIGN_FROM_DLSYM(clRetainDevice);
  ASSIGN_FROM_DLSYM(clReleaseDevice);
  ASSIGN_FROM_DLSYM(clRetainEvent);
  ASSIGN_FROM_DLSYM(clGetKernelWorkGroupInfo);
<<<<<<< HEAD
  ASSIGN_FROM_DLSYM(clGetEventProfilingInfo);
=======
  ASSIGN_FROM_DLSYM(clGetImageInfo);
>>>>>>> a294fd8c

#undef ASSIGN_FROM_DLSYM

  return handle;
}
}  // namespace

bool OpenCLLibrary::Supported() { return OpenCLLibraryImpl::Get().loaded(); }

void OpenCLLibrary::Load() { OpenCLLibraryImpl::Get().Load(); }

void OpenCLLibrary::Unload() { OpenCLLibraryImpl::Get().Unload(); }

}  // namespace mace

cl_int clGetPlatformIDs(cl_uint num_entries,
                        cl_platform_id *platforms,
                        cl_uint *num_platforms) {
  auto func = mace::OpenCLLibraryImpl::Get().clGetPlatformIDs;
  if (func != nullptr) {
    return func(num_entries, platforms, num_platforms);
  } else {
    return CL_OUT_OF_RESOURCES;
  }
}
cl_int clGetPlatformInfo(cl_platform_id platform,
                         cl_platform_info param_name,
                         size_t param_value_size,
                         void *param_value,
                         size_t *param_value_size_ret) {
  auto func = mace::OpenCLLibraryImpl::Get().clGetPlatformInfo;
  if (func != nullptr) {
    return func(platform, param_name, param_value_size, param_value,
                param_value_size_ret);
  } else {
    return CL_OUT_OF_RESOURCES;
  }
}

cl_int clBuildProgram(cl_program program,
                      cl_uint num_devices,
                      const cl_device_id *device_list,
                      const char *options,
                      void(CL_CALLBACK *pfn_notify)(cl_program program,
                                                    void *user_data),
                      void *user_data) {
  auto func = mace::OpenCLLibraryImpl::Get().clBuildProgram;
  if (func != nullptr) {
    return func(program, num_devices, device_list, options, pfn_notify,
                user_data);
  } else {
    return CL_OUT_OF_RESOURCES;
  }
}

cl_int clEnqueueNDRangeKernel(cl_command_queue command_queue,
                              cl_kernel kernel,
                              cl_uint work_dim,
                              const size_t *global_work_offset,
                              const size_t *global_work_size,
                              const size_t *local_work_size,
                              cl_uint num_events_in_wait_list,
                              const cl_event *event_wait_list,
                              cl_event *event) {
  auto func = mace::OpenCLLibraryImpl::Get().clEnqueueNDRangeKernel;
  if (func != nullptr) {
    return func(command_queue, kernel, work_dim, global_work_offset,
                global_work_size, local_work_size, num_events_in_wait_list,
                event_wait_list, event);
  } else {
    return CL_OUT_OF_RESOURCES;
  }
}

cl_int clSetKernelArg(cl_kernel kernel,
                      cl_uint arg_index,
                      size_t arg_size,
                      const void *arg_value) {
  auto func = mace::OpenCLLibraryImpl::Get().clSetKernelArg;
  if (func != nullptr) {
    return func(kernel, arg_index, arg_size, arg_value);
  } else {
    return CL_OUT_OF_RESOURCES;
  }
}

cl_int clRetainMemObject(cl_mem memobj) {
  auto func = mace::OpenCLLibraryImpl::Get().clRetainMemObject;
  if (func != nullptr) {
    return func(memobj);
  } else {
    return CL_OUT_OF_RESOURCES;
  }
}

cl_int clReleaseMemObject(cl_mem memobj) {
  auto func = mace::OpenCLLibraryImpl::Get().clReleaseMemObject;
  if (func != nullptr) {
    return func(memobj);
  } else {
    return CL_OUT_OF_RESOURCES;
  }
}

cl_int clEnqueueUnmapMemObject(cl_command_queue command_queue,
                               cl_mem memobj,
                               void *mapped_ptr,
                               cl_uint num_events_in_wait_list,
                               const cl_event *event_wait_list,
                               cl_event *event) {
  auto func = mace::OpenCLLibraryImpl::Get().clEnqueueUnmapMemObject;
  if (func != nullptr) {
    return func(command_queue, memobj, mapped_ptr, num_events_in_wait_list,
                event_wait_list, event);
  } else {
    return CL_OUT_OF_RESOURCES;
  }
}

cl_int clRetainCommandQueue(cl_command_queue command_queue) {
  auto func = mace::OpenCLLibraryImpl::Get().clRetainCommandQueue;
  if (func != nullptr) {
    return func(command_queue);
  } else {
    return CL_OUT_OF_RESOURCES;
  }
}
cl_context clCreateContext(
    const cl_context_properties *properties,
    cl_uint num_devices,
    const cl_device_id *devices,
    void(CL_CALLBACK *pfn_notify)(const char *, const void *, size_t, void *),
    void *user_data,
    cl_int *errcode_ret) {
  auto func = mace::OpenCLLibraryImpl::Get().clCreateContext;
  if (func != nullptr) {
    return func(properties, num_devices, devices, pfn_notify, user_data,
                errcode_ret);
  } else {
    return nullptr;
  }
}
cl_context clCreateContextFromType(
    const cl_context_properties *properties,
    cl_device_type device_type,
    void(CL_CALLBACK *pfn_notify)(const char *, const void *, size_t, void *),
    void *user_data,
    cl_int *errcode_ret) {
  auto func = mace::OpenCLLibraryImpl::Get().clCreateContextFromType;
  if (func != nullptr) {
    return func(properties, device_type, pfn_notify, user_data, errcode_ret);
  } else {
    return nullptr;
  }
}

cl_int clReleaseContext(cl_context context) {
  auto func = mace::OpenCLLibraryImpl::Get().clReleaseContext;
  if (func != nullptr) {
    return func(context);
  } else {
    return CL_OUT_OF_RESOURCES;
  }
}

cl_int clWaitForEvents(cl_uint num_events, const cl_event *event_list) {
  auto func = mace::OpenCLLibraryImpl::Get().clWaitForEvents;
  if (func != nullptr) {
    return func(num_events, event_list);
  } else {
    return CL_OUT_OF_RESOURCES;
  }
}

cl_int clReleaseEvent(cl_event event) {
  auto func = mace::OpenCLLibraryImpl::Get().clReleaseEvent;
  if (func != nullptr) {
    return func(event);
  } else {
    return CL_OUT_OF_RESOURCES;
  }
}

cl_int clEnqueueWriteBuffer(cl_command_queue command_queue,
                            cl_mem buffer,
                            cl_bool blocking_write,
                            size_t offset,
                            size_t size,
                            const void *ptr,
                            cl_uint num_events_in_wait_list,
                            const cl_event *event_wait_list,
                            cl_event *event) {
  auto func = mace::OpenCLLibraryImpl::Get().clEnqueueWriteBuffer;
  if (func != nullptr) {
    return func(command_queue, buffer, blocking_write, offset, size, ptr,
                num_events_in_wait_list, event_wait_list, event);
  } else {
    return CL_OUT_OF_RESOURCES;
  }
}

cl_int clEnqueueReadBuffer(cl_command_queue command_queue,
                           cl_mem buffer,
                           cl_bool blocking_read,
                           size_t offset,
                           size_t size,
                           void *ptr,
                           cl_uint num_events_in_wait_list,
                           const cl_event *event_wait_list,
                           cl_event *event) {
  auto func = mace::OpenCLLibraryImpl::Get().clEnqueueReadBuffer;
  if (func != nullptr) {
    return func(command_queue, buffer, blocking_read, offset, size, ptr,
                num_events_in_wait_list, event_wait_list, event);
  } else {
    return CL_OUT_OF_RESOURCES;
  }
}

cl_int clGetProgramBuildInfo(cl_program program,
                             cl_device_id device,
                             cl_program_build_info param_name,
                             size_t param_value_size,
                             void *param_value,
                             size_t *param_value_size_ret) {
  auto func = mace::OpenCLLibraryImpl::Get().clGetProgramBuildInfo;
  if (func != nullptr) {
    return func(program, device, param_name, param_value_size, param_value,
                param_value_size_ret);
  } else {
    return CL_OUT_OF_RESOURCES;
  }
}

cl_int clRetainProgram(cl_program program) {
  auto func = mace::OpenCLLibraryImpl::Get().clRetainProgram;
  if (func != nullptr) {
    return func(program);
  } else {
    return CL_OUT_OF_RESOURCES;
  }
}

void *clEnqueueMapBuffer(cl_command_queue command_queue,
                         cl_mem buffer,
                         cl_bool blocking_map,
                         cl_map_flags map_flags,
                         size_t offset,
                         size_t size,
                         cl_uint num_events_in_wait_list,
                         const cl_event *event_wait_list,
                         cl_event *event,
                         cl_int *errcode_ret) {
  auto func = mace::OpenCLLibraryImpl::Get().clEnqueueMapBuffer;
  if (func != nullptr) {
    return func(command_queue, buffer, blocking_map, map_flags, offset, size,
                num_events_in_wait_list, event_wait_list, event, errcode_ret);
  } else {
    if (errcode_ret != nullptr) {
      *errcode_ret = CL_OUT_OF_RESOURCES;
    }
    return nullptr;
  }
}

void *clEnqueueMapImage(cl_command_queue command_queue,
                        cl_mem image,
                        cl_bool blocking_map,
                        cl_map_flags map_flags,
                        const size_t origin[3],
                        const size_t region[3],
                        size_t *image_row_pitch,
                        size_t *image_slice_pitch,
                        cl_uint num_events_in_wait_list,
                        const cl_event *event_wait_list,
                        cl_event *event,
                        cl_int *errcode_ret) {
  auto func = mace::OpenCLLibraryImpl::Get().clEnqueueMapImage;
  if (func != nullptr) {
    return func(command_queue, image, blocking_map, map_flags, origin, region,
                image_row_pitch, image_slice_pitch,
                num_events_in_wait_list, event_wait_list, event, errcode_ret);
  } else {
    if (errcode_ret != nullptr) {
      *errcode_ret = CL_OUT_OF_RESOURCES;
    }
    return nullptr;
  }
}
cl_command_queue clCreateCommandQueueWithProperties(
    cl_context context,
    cl_device_id device,
    const cl_queue_properties *properties,
    cl_int *errcode_ret) {
  auto func = mace::OpenCLLibraryImpl::Get().clCreateCommandQueueWithProperties;
  if (func != nullptr) {
    return func(context, device, properties, errcode_ret);
  } else {
    return nullptr;
  }
}

cl_int clReleaseCommandQueue(cl_command_queue command_queue) {
  auto func = mace::OpenCLLibraryImpl::Get().clReleaseCommandQueue;
  if (func != nullptr) {
    return func(command_queue);
  } else {
    return CL_OUT_OF_RESOURCES;
  }
}

cl_program clCreateProgramWithBinary(cl_context context,
                                     cl_uint num_devices,
                                     const cl_device_id *device_list,
                                     const size_t *lengths,
                                     const unsigned char **binaries,
                                     cl_int *binary_status,
                                     cl_int *errcode_ret) {
  auto func = mace::OpenCLLibraryImpl::Get().clCreateProgramWithBinary;
  if (func != nullptr) {
    return func(context, num_devices, device_list, lengths, binaries,
                binary_status, errcode_ret);
  } else {
    if (errcode_ret != nullptr) {
      *errcode_ret = CL_OUT_OF_RESOURCES;
    }
    return nullptr;
  }
}

cl_int clRetainContext(cl_context context) {
  auto func = mace::OpenCLLibraryImpl::Get().clRetainContext;
  if (func != nullptr) {
    return func(context);
  } else {
    return CL_OUT_OF_RESOURCES;
  }
}

cl_int clGetContextInfo(cl_context context,
                        cl_context_info param_name,
                        size_t param_value_size,
                        void *param_value,
                        size_t *param_value_size_ret) {
  auto func = mace::OpenCLLibraryImpl::Get().clGetContextInfo;
  if (func != nullptr) {
    return func(context, param_name, param_value_size, param_value,
                param_value_size_ret);
  } else {
    return CL_OUT_OF_RESOURCES;
  }
}

cl_int clReleaseProgram(cl_program program) {
  auto func = mace::OpenCLLibraryImpl::Get().clReleaseProgram;
  if (func != nullptr) {
    return func(program);
  } else {
    return CL_OUT_OF_RESOURCES;
  }
}

cl_int clFlush(cl_command_queue command_queue) {
  auto func = mace::OpenCLLibraryImpl::Get().clFlush;
  if (func != nullptr) {
    return func(command_queue);
  } else {
    return CL_OUT_OF_RESOURCES;
  }
}

cl_int clFinish(cl_command_queue command_queue) {
  auto func = mace::OpenCLLibraryImpl::Get().clFinish;
  if (func != nullptr) {
    return func(command_queue);
  } else {
    return CL_OUT_OF_RESOURCES;
  }
}

cl_int clGetProgramInfo(cl_program program,
                        cl_program_info param_name,
                        size_t param_value_size,
                        void *param_value,
                        size_t *param_value_size_ret) {
  auto func = mace::OpenCLLibraryImpl::Get().clGetProgramInfo;
  if (func != nullptr) {
    return func(program, param_name, param_value_size, param_value,
                param_value_size_ret);
  } else {
    return CL_OUT_OF_RESOURCES;
  }
}

cl_kernel clCreateKernel(cl_program program,
                         const char *kernel_name,
                         cl_int *errcode_ret) {
  auto func = mace::OpenCLLibraryImpl::Get().clCreateKernel;
  if (func != nullptr) {
    return func(program, kernel_name, errcode_ret);
  } else {
    if (errcode_ret != nullptr) {
      *errcode_ret = CL_OUT_OF_RESOURCES;
    }
    return nullptr;
  }
}

cl_int clRetainKernel(cl_kernel kernel) {
  auto func = mace::OpenCLLibraryImpl::Get().clRetainKernel;
  if (func != nullptr) {
    return func(kernel);
  } else {
    return CL_OUT_OF_RESOURCES;
  }
}

cl_mem clCreateBuffer(cl_context context,
                      cl_mem_flags flags,
                      size_t size,
                      void *host_ptr,
                      cl_int *errcode_ret) {
  auto func = mace::OpenCLLibraryImpl::Get().clCreateBuffer;
  if (func != nullptr) {
    return func(context, flags, size, host_ptr, errcode_ret);
  } else {
    if (errcode_ret != nullptr) {
      *errcode_ret = CL_OUT_OF_RESOURCES;
    }
    return nullptr;
  }
}

cl_mem clCreateImage(cl_context context,
                     cl_mem_flags flags,
                     const cl_image_format *image_format,
                     const cl_image_desc *image_desc,
                     void *host_ptr,
                     cl_int *errcode_ret) {
  auto func = mace::OpenCLLibraryImpl::Get().clCreateImage;
  if (func != nullptr) {
    return func(context, flags, image_format, image_desc, host_ptr,
                errcode_ret);
  } else {
    if (errcode_ret != nullptr) {
      *errcode_ret = CL_OUT_OF_RESOURCES;
    }
    return nullptr;
  }
}

cl_program clCreateProgramWithSource(cl_context context,
                                     cl_uint count,
                                     const char **strings,
                                     const size_t *lengths,
                                     cl_int *errcode_ret) {
  auto func = mace::OpenCLLibraryImpl::Get().clCreateProgramWithSource;
  if (func != nullptr) {
    return func(context, count, strings, lengths, errcode_ret);
  } else {
    if (errcode_ret != nullptr) {
      *errcode_ret = CL_OUT_OF_RESOURCES;
    }
    return nullptr;
  }
}

cl_int clReleaseKernel(cl_kernel kernel) {
  auto func = mace::OpenCLLibraryImpl::Get().clReleaseKernel;
  if (func != nullptr) {
    return func(kernel);
  } else {
    return CL_OUT_OF_RESOURCES;
  }
}

cl_int clGetDeviceIDs(cl_platform_id platform,
                      cl_device_type device_type,
                      cl_uint num_entries,
                      cl_device_id *devices,
                      cl_uint *num_devices) {
  auto func = mace::OpenCLLibraryImpl::Get().clGetDeviceIDs;
  if (func != nullptr) {
    return func(platform, device_type, num_entries, devices, num_devices);
  } else {
    return CL_OUT_OF_RESOURCES;
  }
}

cl_int clGetDeviceInfo(cl_device_id device,
                       cl_device_info param_name,
                       size_t param_value_size,
                       void *param_value,
                       size_t *param_value_size_ret) {
  auto func = mace::OpenCLLibraryImpl::Get().clGetDeviceInfo;
  if (func != nullptr) {
    return func(device, param_name, param_value_size, param_value,
                param_value_size_ret);
  } else {
    return CL_OUT_OF_RESOURCES;
  }
}

cl_int clRetainDevice(cl_device_id device) {
  auto func = mace::OpenCLLibraryImpl::Get().clRetainDevice;
  if (func != nullptr) {
    return func(device);
  } else {
    return CL_OUT_OF_RESOURCES;
  }
}

cl_int clReleaseDevice(cl_device_id device) {
  auto func = mace::OpenCLLibraryImpl::Get().clReleaseDevice;
  if (func != nullptr) {
    return func(device);
  } else {
    return CL_OUT_OF_RESOURCES;
  }
}

cl_int clRetainEvent(cl_event event) {
  auto func = mace::OpenCLLibraryImpl::Get().clRetainEvent;
  if (func != nullptr) {
    return func(event);
  } else {
    return CL_OUT_OF_RESOURCES;
  }
}

cl_int clGetKernelWorkGroupInfo(cl_kernel kernel,
                                cl_device_id device,
                                cl_kernel_work_group_info param_name,
                                size_t param_value_size,
                                void *param_value,
                                size_t *param_value_size_ret) {
  auto func = mace::OpenCLLibraryImpl::Get().clGetKernelWorkGroupInfo;
  if (func != nullptr) {
    return func(kernel, device, param_name, param_value_size, param_value,
                param_value_size_ret);
  } else {
    return CL_OUT_OF_RESOURCES;
  }
}

<<<<<<< HEAD
cl_int clGetEventProfilingInfo(cl_event event,
                               cl_profiling_info param_name,
                               size_t param_value_size,
                               void *param_value,
                               size_t *param_value_size_ret) {
  auto func = mace::OpenCLLibraryImpl::Get().clGetEventProfilingInfo;
  if (func != nullptr) {
    return func(event, param_name, param_value_size, param_value,
=======
cl_int clGetImageInfo(cl_mem image,
                      cl_image_info param_name,
                      size_t param_value_size,
                      void *param_value,
                      size_t *param_value_size_ret) {
  auto func = mace::OpenCLLibraryImpl::Get().clGetImageInfo;
  if (func != nullptr) {
    return func(image, param_name, param_value_size, param_value,
>>>>>>> a294fd8c
                param_value_size_ret);
  } else {
    return CL_OUT_OF_RESOURCES;
  }
}<|MERGE_RESOLUTION|>--- conflicted
+++ resolved
@@ -160,19 +160,16 @@
                                                   size_t,
                                                   void *,
                                                   size_t *);
-<<<<<<< HEAD
   using clGetEventProfilingInfoFunc = cl_int (*)(cl_event event,
                                                   cl_profiling_info param_name,
                                                   size_t param_value_size,
                                                   void *param_value,
                                                   size_t *param_value_size_ret);
-=======
   using clGetImageInfoFunc = cl_int (*)(cl_mem,
                                     cl_image_info,
                                     size_t,
                                     void *,
                                     size_t *);
->>>>>>> a294fd8c
 
 #define DEFINE_FUNC_PTR(func) func##Func func = nullptr
 
@@ -217,11 +214,8 @@
   DEFINE_FUNC_PTR(clReleaseDevice);
   DEFINE_FUNC_PTR(clRetainEvent);
   DEFINE_FUNC_PTR(clGetKernelWorkGroupInfo);
-<<<<<<< HEAD
   DEFINE_FUNC_PTR(clGetEventProfilingInfo);
-=======
   DEFINE_FUNC_PTR(clGetImageInfo);
->>>>>>> a294fd8c
 
 #undef DEFINE_FUNC_PTR
 
@@ -345,11 +339,8 @@
   ASSIGN_FROM_DLSYM(clReleaseDevice);
   ASSIGN_FROM_DLSYM(clRetainEvent);
   ASSIGN_FROM_DLSYM(clGetKernelWorkGroupInfo);
-<<<<<<< HEAD
   ASSIGN_FROM_DLSYM(clGetEventProfilingInfo);
-=======
   ASSIGN_FROM_DLSYM(clGetImageInfo);
->>>>>>> a294fd8c
 
 #undef ASSIGN_FROM_DLSYM
 
@@ -895,7 +886,6 @@
   }
 }
 
-<<<<<<< HEAD
 cl_int clGetEventProfilingInfo(cl_event event,
                                cl_profiling_info param_name,
                                size_t param_value_size,
@@ -904,7 +894,12 @@
   auto func = mace::OpenCLLibraryImpl::Get().clGetEventProfilingInfo;
   if (func != nullptr) {
     return func(event, param_name, param_value_size, param_value,
-=======
+                param_value_size_ret);
+  } else {
+    return CL_OUT_OF_RESOURCES;
+  }
+}
+
 cl_int clGetImageInfo(cl_mem image,
                       cl_image_info param_name,
                       size_t param_value_size,
@@ -913,9 +908,8 @@
   auto func = mace::OpenCLLibraryImpl::Get().clGetImageInfo;
   if (func != nullptr) {
     return func(image, param_name, param_value_size, param_value,
->>>>>>> a294fd8c
                 param_value_size_ret);
   } else {
     return CL_OUT_OF_RESOURCES;
   }
-}+}
