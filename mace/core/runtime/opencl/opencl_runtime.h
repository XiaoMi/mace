//
// Copyright (c) 2017 XiaoMi All rights reserved.
//

#ifndef MACE_CORE_RUNTIME_OPENCL_OPENCL_RUNTIME_H_
#define MACE_CORE_RUNTIME_OPENCL_OPENCL_RUNTIME_H_

#include <map>
#include <memory>
#include <mutex>  // NOLINT(build/c++11)
#include <set>
#include <string>
#include <vector>

#include "mace/core/future.h"
#include "mace/core/runtime/opencl/cl2_header.h"
#include "mace/core/runtime/opencl/opencl_wrapper.h"
#include "mace/public/mace_runtime.h"
#include "mace/utils/string_util.h"
#include "mace/utils/timer.h"

namespace mace {

enum GPUType {
  QUALCOMM_ADRENO,
  MALI,
  PowerVR,
  UNKNOWN,
};


const std::string OpenCLErrorToString(cl_int error);

#define MACE_CHECK_CL_SUCCESS(error) \
  MACE_CHECK(error == CL_SUCCESS) << "error: " << OpenCLErrorToString(error)

class OpenCLProfilingTimer : public Timer {
 public:
  explicit OpenCLProfilingTimer(const cl::Event *event)
      : event_(event), accumulated_micros_(0) {}
  void StartTiming() override;
  void StopTiming() override;
  void AccumulateTiming() override;
  void ClearTiming() override;
  double ElapsedMicros() override;
  double AccumulatedMicros() override;

 private:
  const cl::Event *event_;
  double start_nanos_;
  double stop_nanos_;
  double accumulated_micros_;
};

class OpenCLRuntime {
 public:
  static OpenCLRuntime *Global();
  static void Configure(GPUPerfHint, GPUPriorityHint);
  static void Configure(std::shared_ptr<KVStorage> storage_engine);

  cl::Context &context();
  cl::Device &device();
  cl::CommandQueue &command_queue();
  const GPUType gpu_type() const;
  const std::string platform_info() const;

  cl::Kernel BuildKernel(const std::string &program_name,
                         const std::string &kernel_name,
                         const std::set<std::string> &build_options);

  void GetCallStats(const cl::Event &event, CallStats *stats);
  uint64_t GetDeviceMaxWorkGroupSize();
  uint64_t GetKernelMaxWorkGroupSize(const cl::Kernel &kernel);
  uint64_t GetKernelWaveSize(const cl::Kernel &kernel);
  const bool IsNonUniformWorkgroupsSupported();
<<<<<<< HEAD
  const GPUType ParseGPUTypeFromDeviceName(const std::string &device_name);
  const GPUType gpu_type() const;
  cl::Kernel BuildKernel(const std::string &program_name,
                         const std::string &kernel_name,
                         const std::set<std::string> &build_options);
  const bool IsOutOfRangeCheckEnabled() const;
=======
  const GPUType ParseGPUType(const std::string &device_name);
  const std::string ParseDeviceVersion(const std::string &device_version);
  void SaveBuiltCLProgram();
>>>>>>> e1ad31f1

 private:
  OpenCLRuntime(GPUPerfHint, GPUPriorityHint);
  ~OpenCLRuntime();
  OpenCLRuntime(const OpenCLRuntime &) = delete;
  OpenCLRuntime &operator=(const OpenCLRuntime &) = delete;

  void BuildProgram(const std::string &program_file_name,
                    const std::string &binary_file_name,
                    const std::string &build_options,
                    cl::Program *program);
  bool BuildProgramFromBinary(
      const std::string &built_program_key,
      const std::string &build_options_str,
      cl::Program *program);
  bool BuildProgramFromCache(
      const std::string &built_program_key,
      const std::string &build_options_str,
      cl::Program *program);
  void BuildProgramFromSource(
      const std::string &program_name,
      const std::string &built_program_key,
      const std::string &build_options_str,
      cl::Program *program);

 private:
  // All OpenCL object must be a pointer and manually deleted before unloading
  // OpenCL library.
  std::shared_ptr<cl::Context> context_;
  std::shared_ptr<cl::Device> device_;
  std::shared_ptr<cl::CommandQueue> command_queue_;
  std::map<std::string, cl::Program> built_program_map_;
  std::mutex program_build_mutex_;
  GPUType gpu_type_;
  std::string opencl_version_;
<<<<<<< HEAD
  bool out_of_range_check_;
=======
  std::string platform_info_;
  bool program_map_changed_;
  std::unique_ptr<KVStorage> storage_;
>>>>>>> e1ad31f1

  static GPUPerfHint kGPUPerfHint;
  static GPUPriorityHint kGPUPriorityHint;
};

}  // namespace mace

#endif  // MACE_CORE_RUNTIME_OPENCL_OPENCL_RUNTIME_H_<|MERGE_RESOLUTION|>--- conflicted
+++ resolved
@@ -73,18 +73,10 @@
   uint64_t GetKernelMaxWorkGroupSize(const cl::Kernel &kernel);
   uint64_t GetKernelWaveSize(const cl::Kernel &kernel);
   const bool IsNonUniformWorkgroupsSupported();
-<<<<<<< HEAD
-  const GPUType ParseGPUTypeFromDeviceName(const std::string &device_name);
-  const GPUType gpu_type() const;
-  cl::Kernel BuildKernel(const std::string &program_name,
-                         const std::string &kernel_name,
-                         const std::set<std::string> &build_options);
   const bool IsOutOfRangeCheckEnabled() const;
-=======
   const GPUType ParseGPUType(const std::string &device_name);
   const std::string ParseDeviceVersion(const std::string &device_version);
   void SaveBuiltCLProgram();
->>>>>>> e1ad31f1
 
  private:
   OpenCLRuntime(GPUPerfHint, GPUPriorityHint);
@@ -120,13 +112,10 @@
   std::mutex program_build_mutex_;
   GPUType gpu_type_;
   std::string opencl_version_;
-<<<<<<< HEAD
   bool out_of_range_check_;
-=======
   std::string platform_info_;
   bool program_map_changed_;
   std::unique_ptr<KVStorage> storage_;
->>>>>>> e1ad31f1
 
   static GPUPerfHint kGPUPerfHint;
   static GPUPriorityHint kGPUPriorityHint;
