--- conflicted
+++ resolved
@@ -9,12 +9,8 @@
 #include "mace/ops/ops_test_util.h"
 
 namespace mace {
-<<<<<<< HEAD
-namespace kernels {
-=======
 namespace ops {
 namespace test {
->>>>>>> feb234de
 
 template <DeviceType D>
 static void Pooling(int iters,
@@ -78,10 +74,6 @@
 BM_POOLING(1, 3, 513, 513, 2, 2, SAME, MAX);
 BM_POOLING(1, 3, 1025, 1025, 2, 2, SAME, MAX);
 
-<<<<<<< HEAD
-}  // namespace kernels
-=======
 }  // namespace test
 }  // namespace ops
->>>>>>> feb234de
 }  // namespace mace