// Copyright 2018 Xiaomi, Inc.  All rights reserved.
//
// Licensed under the Apache License, Version 2.0 (the "License");
// you may not use this file except in compliance with the License.
// You may obtain a copy of the License at
//
//     http://www.apache.org/licenses/LICENSE-2.0
//
// Unless required by applicable law or agreed to in writing, software
// distributed under the License is distributed on an "AS IS" BASIS,
// WITHOUT WARRANTIES OR CONDITIONS OF ANY KIND, either express or implied.
// See the License for the specific language governing permissions and
// limitations under the License.

#include "mace/ops/concat.h"

namespace mace {
namespace ops {

void Register_Concat(OperatorRegistry *op_registry) {
  REGISTER_OPERATOR(op_registry, OpKeyBuilder("Concat")
                                     .Device(DeviceType::CPU)
                                     .TypeConstraint<float>("T")
                                     .Build(),
                    ConcatOp<DeviceType::CPU, float>);

#ifdef MACE_ENABLE_OPENCL
  REGISTER_OPERATOR(op_registry, OpKeyBuilder("Concat")
                                     .Device(DeviceType::OPENCL)
                                     .TypeConstraint<float>("T")
                                     .Build(),
                    ConcatOp<DeviceType::OPENCL, float>);

  REGISTER_OPERATOR(op_registry, OpKeyBuilder("Concat")
                                     .Device(DeviceType::OPENCL)
                                     .TypeConstraint<half>("T")
                                     .Build(),
                    ConcatOp<DeviceType::OPENCL, half>);
<<<<<<< HEAD
#endif  // MACE_ENABLE_OPENCL

  REGISTER_OPERATOR(op_registry, OpKeyBuilder("Concat")
                                     .Device(DeviceType::NEON)
                                     .TypeConstraint<float>("T")
                                     .Build(),
                    ConcatOp<DeviceType::NEON, float>);
=======
>>>>>>> 5c46f98d
}

}  // namespace ops
}  // namespace mace<|MERGE_RESOLUTION|>--- conflicted
+++ resolved
@@ -36,16 +36,7 @@
                                      .TypeConstraint<half>("T")
                                      .Build(),
                     ConcatOp<DeviceType::OPENCL, half>);
-<<<<<<< HEAD
 #endif  // MACE_ENABLE_OPENCL
-
-  REGISTER_OPERATOR(op_registry, OpKeyBuilder("Concat")
-                                     .Device(DeviceType::NEON)
-                                     .TypeConstraint<float>("T")
-                                     .Build(),
-                    ConcatOp<DeviceType::NEON, float>);
-=======
->>>>>>> 5c46f98d
 }
 
 }  // namespace ops
