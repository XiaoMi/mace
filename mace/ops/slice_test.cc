//
// Copyright (c) 2017 XiaoMi All rights reserved.
//

#include <functional>
<<<<<<< HEAD
#include <vector>

=======

#include "gmock/gmock.h"
>>>>>>> feb234de
#include "mace/ops/slice.h"
#include "mace/ops/ops_test_util.h"

namespace mace {
<<<<<<< HEAD
=======
namespace ops {
namespace test {
>>>>>>> feb234de

class SliceOpTest : public OpsTestBase {};

template<DeviceType D, typename T>
void RandomTest(const int num_outputs) {
<<<<<<< HEAD
  unsigned int seed = time(nullptr);
=======
  static unsigned int seed = time(NULL);
>>>>>>> feb234de
  const index_t output_channels = 4 * (1 + rand_r(&seed) % 10);
  const index_t input_channels = num_outputs * output_channels;
  const index_t batch = 3 + (rand_r(&seed) % 10);
  const index_t height = 13 + (rand_r(&seed) % 10);
  const index_t width = 17 + (rand_r(&seed) % 10);

  // Construct graph
  OpsTestNet net;

  std::vector<index_t> input_shape({batch, height, width, input_channels});
  const index_t input_size = std::accumulate(input_shape.begin(),
                                             input_shape.end(),
                                             1,
                                             std::multiplies<index_t>());
  std::vector<float> input_data(input_size);
  GenerateRandomRealTypeData(input_shape, &input_data);
  net.AddInputFromArray<D, float>("Input", input_shape, input_data);

  if (D == DeviceType::OPENCL) {
    BufferToImage<D, T>(&net, "Input", "InputImage",
                        kernels::BufferType::IN_OUT_CHANNEL);

    auto builder = OpDefBuilder("Slice", "SliceTest");
    builder.Input("InputImage");
    for (int i = 0; i < num_outputs; ++i) {
      builder = builder.Output(MakeString("OutputImage", i));
    }
    builder
        .AddIntArg("T", static_cast<int>(DataTypeToEnum<T>::value))
        .Finalize(net.NewOperatorDef());
  } else {
    auto builder = OpDefBuilder("Slice", "SliceTest");
    builder.Input("Input");
    for (int i = 0; i < num_outputs; ++i) {
      builder = builder.Output(MakeString("Output", i));
    }
    builder.Finalize(net.NewOperatorDef());
  }

  // Run
  net.RunOp(D);

  if (D == DeviceType::OPENCL) {
    for (int i = 0; i < num_outputs; ++i) {
      ImageToBuffer<D, float>(&net,
                              MakeString("OutputImage", i),
                              MakeString("Output", i),
                              kernels::BufferType::IN_OUT_CHANNEL);
    }
  }

  // Check
  std::vector<index_t> expected_shape({batch, height, width, output_channels});
  const index_t outer_size = std::accumulate(expected_shape.begin(),
                                             expected_shape.end() - 1,
                                             1,
                                             std::multiplies<index_t>());
  const float *input_ptr = input_data.data();
  const float *output_ptr;
  for (int i = 0; i < num_outputs; ++i) {
    auto output = net.GetOutput(MakeString("Output", i).c_str());
    EXPECT_THAT(output->shape(), ::testing::ContainerEq(expected_shape));
    Tensor::MappingGuard output_mapper(output);
    output_ptr = output->data<float>();
    for (int outer_idx = 0; outer_idx < outer_size; ++outer_idx) {
      const int idx = outer_idx * input_channels + i * output_channels;
      for (int j = 0; j < output_channels; ++j) {
        ASSERT_NEAR(*output_ptr++, input_ptr[idx + j], 1e-2) << "with output "
          << i << " index " << idx + j;
      }
    }
  }
}

TEST_F(SliceOpTest, CPU) {
  RandomTest<DeviceType::CPU, float>(2);
  RandomTest<DeviceType::CPU, float>(4);
  RandomTest<DeviceType::CPU, float>(11);
}

TEST_F(SliceOpTest, OPENCLFloat) {
  RandomTest<DeviceType::OPENCL, float>(2);
  RandomTest<DeviceType::OPENCL, float>(4);
  RandomTest<DeviceType::OPENCL, float>(11);
}

TEST_F(SliceOpTest, OPENCLHalf) {
  RandomTest<DeviceType::OPENCL, half>(2);
  RandomTest<DeviceType::OPENCL, half>(4);
  RandomTest<DeviceType::OPENCL, half>(11);
}

<<<<<<< HEAD
=======
}  // namespace test
}  // namespace ops
>>>>>>> feb234de
}  // namespace mace<|MERGE_RESOLUTION|>--- conflicted
+++ resolved
@@ -3,32 +3,21 @@
 //
 
 #include <functional>
-<<<<<<< HEAD
 #include <vector>
 
-=======
-
 #include "gmock/gmock.h"
->>>>>>> feb234de
 #include "mace/ops/slice.h"
 #include "mace/ops/ops_test_util.h"
 
 namespace mace {
-<<<<<<< HEAD
-=======
 namespace ops {
 namespace test {
->>>>>>> feb234de
 
 class SliceOpTest : public OpsTestBase {};
 
 template<DeviceType D, typename T>
 void RandomTest(const int num_outputs) {
-<<<<<<< HEAD
-  unsigned int seed = time(nullptr);
-=======
   static unsigned int seed = time(NULL);
->>>>>>> feb234de
   const index_t output_channels = 4 * (1 + rand_r(&seed) % 10);
   const index_t input_channels = num_outputs * output_channels;
   const index_t batch = 3 + (rand_r(&seed) % 10);
@@ -121,9 +110,6 @@
   RandomTest<DeviceType::OPENCL, half>(11);
 }
 
-<<<<<<< HEAD
-=======
 }  // namespace test
 }  // namespace ops
->>>>>>> feb234de
 }  // namespace mace