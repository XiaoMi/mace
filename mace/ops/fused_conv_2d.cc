--- conflicted
+++ resolved
@@ -36,16 +36,7 @@
                                      .TypeConstraint<half>("T")
                                      .Build(),
                     FusedConv2dOp<DeviceType::OPENCL, half>);
-<<<<<<< HEAD
 #endif  // MACE_ENABLE_OPENCL
-
-  REGISTER_OPERATOR(op_registry, OpKeyBuilder("FusedConv2D")
-                                     .Device(DeviceType::NEON)
-                                     .TypeConstraint<float>("T")
-                                     .Build(),
-                    FusedConv2dOp<DeviceType::NEON, float>);
-=======
->>>>>>> 5c46f98d
 }
 
 }  // namespace ops
