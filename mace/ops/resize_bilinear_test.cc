--- conflicted
+++ resolved
@@ -4,20 +4,13 @@
 
 #include <vector>
 
-<<<<<<< HEAD
-#include "mace/ops/resize_bilinear.h"
-=======
->>>>>>> feb234de
 #include "mace/core/operator.h"
 #include "mace/ops/resize_bilinear.h"
 #include "mace/ops/ops_test_util.h"
 
 namespace mace {
-<<<<<<< HEAD
-=======
 namespace ops {
 namespace test {
->>>>>>> feb234de
 
 class ResizeBilinearTest : public OpsTestBase {};
 
@@ -72,10 +65,6 @@
 
 template <DeviceType D>
 void TestRandomResizeBilinear() {
-<<<<<<< HEAD
-  unsigned int seed = time(nullptr);
-=======
->>>>>>> feb234de
   testing::internal::LogToStderr();
   static unsigned int seed = time(NULL);
   for (int round = 0; round < 10; ++round) {
@@ -120,11 +109,7 @@
       ImageToBuffer<D, float>(&net, "OutputImage", "DeviceOutput",
                               kernels::BufferType::IN_OUT_CHANNEL);
     } else {
-<<<<<<< HEAD
-      // TODO(yejianwu) support NEON
-=======
       // TODO(someone): support NEON
->>>>>>> feb234de
     }
     // Check
     ExpectTensorNear<float>(expected, *net.GetOutput("DeviceOutput"), 0.001);
@@ -141,9 +126,6 @@
   TestRandomResizeBilinear<DeviceType::OPENCL>();
 }
 
-<<<<<<< HEAD
-=======
 }  // namespace test
 }  // namespace ops
->>>>>>> feb234de
 }  // namespace mace