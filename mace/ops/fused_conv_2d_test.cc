--- conflicted
+++ resolved
@@ -8,11 +8,8 @@
 #include "mace/ops/ops_test_util.h"
 
 namespace mace {
-<<<<<<< HEAD
-=======
 namespace ops {
 namespace test {
->>>>>>> feb234de
 
 class FusedConv2dOpTest : public OpsTestBase {};
 
@@ -281,14 +278,8 @@
   testing::internal::LogToStderr();
   auto func = [&](int kernel_h, int kernel_w, int stride_h, int stride_w,
                   Padding type) {
-<<<<<<< HEAD
-    unsigned int seed = time(NULL);
-
-    // generate random input
-=======
     // generate random input
     static unsigned int seed = time(NULL);
->>>>>>> feb234de
     index_t batch = 3 + (rand_r(&seed) % 10);
     index_t height = shape[0];
     index_t width = shape[1];
@@ -362,14 +353,8 @@
   testing::internal::LogToStderr();
   auto func = [&](int kernel_h, int kernel_w, int stride_h, int stride_w,
                   Padding type) {
-<<<<<<< HEAD
-    unsigned int seed = time(NULL);
-
-    // generate random input
-=======
     // generate random input
     static unsigned int seed = time(NULL);
->>>>>>> feb234de
     index_t batch = 3 + (rand_r(&seed) % 10);
     index_t height = shape[0];
     index_t width = shape[1];
@@ -694,9 +679,6 @@
                                                 {2, 2});
 }
 
-<<<<<<< HEAD
-=======
 }  // namespace test
 }  // namespace ops
->>>>>>> feb234de
 }  // namespace mace