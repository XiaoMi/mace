//
// Copyright (c) 2017 XiaoMi All rights reserved.
//

#include <fstream>

#include "mace/core/operator.h"
#include "mace/ops/ops_test_util.h"

namespace mace {
namespace ops {
namespace test {

class MatMulOpTest : public OpsTestBase {};

template <DeviceType D>
void Simple(const std::vector<index_t> &A_shape,
            const std::vector<float> &A_value,
            const std::vector<index_t> &B_shape,
            const std::vector<float> &B_value,
            const std::vector<index_t> &C_shape,
            const std::vector<float> &C_value) {
  OpsTestNet net;

  // Add input data
  net.AddInputFromArray<D, float>("A", A_shape, A_value);
  net.AddInputFromArray<D, float>("B", B_shape, B_value);

  if (D == DeviceType::OPENCL) {
    BufferToImage<D, float>(&net, "A", "AImage",
                            kernels::BufferType::IN_OUT_WIDTH);
    BufferToImage<D, float>(&net, "B", "BImage",
                            kernels::BufferType::IN_OUT_HEIGHT);

    OpDefBuilder("MatMul", "MatMulTest")
        .Input("AImage")
        .Input("BImage")
        .Output("OutputImage")
        .Finalize(net.NewOperatorDef());
    // Run
    net.RunOp(D);

    // Transfer output
    ImageToBuffer<D, float>(&net, "OutputImage", "Output",
                            kernels::BufferType::IN_OUT_HEIGHT);
  } else {
    OpDefBuilder("MatMul", "MatMulTest")
        .Input("A")
        .Input("B")
        .Output("Output")
        .Finalize(net.NewOperatorDef());
    // Run
    net.RunOp(D);
  }

  // Check
  auto expected = CreateTensor<float>(C_shape, C_value);

  ExpectTensorNear<float>(*expected, *net.GetOutput("Output"), 1e-5);
}

TEST_F(MatMulOpTest, SimpleCPU) {
  Simple<DeviceType::CPU>({1, 2, 3, 1}, {1, 2, 3, 4, 5, 6}, {1, 3, 2, 1},
                          {1, 2, 3, 4, 5, 6}, {1, 2, 2, 1}, {22, 28, 49, 64});
  Simple<DeviceType::CPU>(
      {1, 5, 5, 1}, {1,  2,  3,  4,  5,  6,  7,  8,  9,  10, 11, 12, 13,
                     14, 15, 16, 17, 18, 19, 20, 21, 22, 23, 24, 25},
      {1, 5, 5, 1}, {1,  2,  3,  4,  5,  6,  7,  8,  9,  10, 11, 12, 13,
                     14, 15, 16, 17, 18, 19, 20, 21, 22, 23, 24, 25},
      {1, 5, 5, 1}, {215,  230,  245,  260,  275,  490,  530,  570,  610,
                     650,  765,  830,  895,  960,  1025, 1040, 1130, 1220,
                     1310, 1400, 1315, 1430, 1545, 1660, 1775});
}

TEST_F(MatMulOpTest, SimpleCPUWithBatch) {
  Simple<DeviceType::CPU>({2, 2, 3, 1}, {1, 2, 3, 4, 5, 6, 1, 2, 3, 4, 5, 6},
                          {2, 3, 2, 1}, {1, 2, 3, 4, 5, 6, 1, 2, 3, 4, 5, 6},
                          {2, 2, 2, 1}, {22, 28, 49, 64, 22, 28, 49, 64});
}

TEST_F(MatMulOpTest, SimpleOPENCL) {
  Simple<DeviceType::OPENCL>({1, 2, 3, 1}, {1, 2, 3, 4, 5, 6}, {1, 3, 2, 1},
                             {1, 2, 3, 4, 5, 6}, {1, 2, 2, 1},
                             {22, 28, 49, 64});
  Simple<DeviceType::OPENCL>(
      {1, 5, 5, 1}, {1,  2,  3,  4,  5,  6,  7,  8,  9,  10, 11, 12, 13,
                     14, 15, 16, 17, 18, 19, 20, 21, 22, 23, 24, 25},
      {1, 5, 5, 1}, {1,  2,  3,  4,  5,  6,  7,  8,  9,  10, 11, 12, 13,
                     14, 15, 16, 17, 18, 19, 20, 21, 22, 23, 24, 25},
      {1, 5, 5, 1}, {215,  230,  245,  260,  275,  490,  530,  570,  610,
                     650,  765,  830,  895,  960,  1025, 1040, 1130, 1220,
                     1310, 1400, 1315, 1430, 1545, 1660, 1775});
}

TEST_F(MatMulOpTest, SimpleGPUWithBatch) {
  Simple<DeviceType::CPU>({2, 2, 3, 1}, {1, 2, 3, 4, 5, 6, 1, 2, 3, 4, 5, 6},
                          {2, 3, 2, 1}, {1, 2, 3, 4, 5, 6, 1, 2, 3, 4, 5, 6},
                          {2, 2, 2, 1}, {22, 28, 49, 64, 22, 28, 49, 64});
}

template <typename T>
void Complex(const index_t batch,
             const index_t height,
             const index_t channels,
             const index_t out_width) {
  srand(time(NULL));

  // Construct graph
  OpsTestNet net;
  OpDefBuilder("MatMul", "MatMulTest")
      .Input("A")
      .Input("B")
      .Output("Output")
      .Finalize(net.NewOperatorDef());

  // Add input data
  net.AddRandomInput<DeviceType::OPENCL, float>("A",
                                                {batch, height, channels, 1});
  net.AddRandomInput<DeviceType::OPENCL, float>(
      "B", {batch, channels, out_width, 1});

  // run cpu
  net.RunOp();

  // Check
  Tensor expected;
  expected.Copy(*net.GetOutput("Output"));

  // Run on opencl
  BufferToImage<DeviceType::OPENCL, T>(&net, "A", "AImage",
                                       kernels::BufferType::IN_OUT_WIDTH);
  BufferToImage<DeviceType::OPENCL, T>(&net, "B", "BImage",
                                       kernels::BufferType::IN_OUT_HEIGHT);

  OpDefBuilder("MatMul", "MatMulTest")
      .Input("AImage")
      .Input("BImage")
      .Output("OutputImage")
      .AddIntArg("T", static_cast<int>(DataTypeToEnum<T>::value))
      .Finalize(net.NewOperatorDef());

  // Run on opencl
  net.RunOp(DeviceType::OPENCL);

  ImageToBuffer<DeviceType::OPENCL, float>(&net, "OutputImage", "OPENCLOutput",
                                           kernels::BufferType::IN_OUT_HEIGHT);
  if (DataTypeToEnum<T>::value == DataType::DT_HALF) {
    ExpectTensorNear<float>(expected, *net.GetOutput("OPENCLOutput"), 1e-1);
  } else {
    ExpectTensorNear<float>(expected, *net.GetOutput("OPENCLOutput"), 1e-4);
  }
}

TEST_F(MatMulOpTest, OPENCLAlignedWithoutBatch) {
  Complex<float>(1, 64, 128, 32);
  Complex<float>(1, 64, 32, 128);
}
TEST_F(MatMulOpTest, OPENCLUnAlignedWithoutBatch) {
  Complex<float>(1, 31, 113, 61);
  Complex<float>(1, 113, 31, 73);
}
TEST_F(MatMulOpTest, OPENCLUnAlignedWithBatch) {
  Complex<float>(2, 3, 3, 3);
  Complex<float>(16, 31, 61, 67);
  Complex<float>(31, 31, 61, 67);
}
TEST_F(MatMulOpTest, OPENCLHalfAlignedWithoutBatch) {
  Complex<half>(1, 64, 128, 32);
  Complex<half>(1, 64, 32, 128);
}
TEST_F(MatMulOpTest, OPENCLHalfUnAlignedWithBatch) {
  Complex<half>(2, 31, 113, 61);
  Complex<half>(16, 32, 64, 64);
  Complex<half>(31, 31, 61, 67);
}
<<<<<<< HEAD
=======

}  // namespace test
}  // namespace ops
>>>>>>> feb234de
}  // namespace mace<|MERGE_RESOLUTION|>--- conflicted
+++ resolved
@@ -173,10 +173,7 @@
   Complex<half>(16, 32, 64, 64);
   Complex<half>(31, 31, 61, 67);
 }
-<<<<<<< HEAD
-=======
 
 }  // namespace test
 }  // namespace ops
->>>>>>> feb234de
 }  // namespace mace