//
// Copyright (c) 2017 XiaoMi All rights reserved.
//

#include "mace/kernels/global_avg_pooling.h"
#include "mace/core/operator.h"
#include "mace/core/testing/test_benchmark.h"
#include "mace/ops/ops_test_util.h"

namespace mace {
<<<<<<< HEAD
namespace kernels {
=======
namespace ops {
namespace test {
>>>>>>> feb234de

template <DeviceType D>
static void GlobalAvgPooling(
    int iters, int batch, int channels, int height, int width) {
  mace::testing::StopTiming();

  OpsTestNet net;
  OpDefBuilder("GlobalAvgPooling", "GlobalAvgPoolingTest")
      .Input("Input")
      .Output("Output")
      .Finalize(net.NewOperatorDef());

  // Add input data
  net.AddRandomInput<DeviceType::CPU, float>("Input",
                                             {batch, channels, height, width});

  // Warm-up
  for (int i = 0; i < 5; ++i) {
    net.RunOp(D);
  }

  mace::testing::StartTiming();
  while (iters--) {
    net.RunOp(D);
  }
}

#define BM_GLOBAL_AVG_POOLING_MACRO(N, C, H, W, DEVICE)               \
  static void BM_GLOBAL_AVG_POOLING_##N##_##C##_##H##_##W##_##DEVICE( \
      int iters) {                                                    \
    const int64_t tot = static_cast<int64_t>(iters) * N * C * H * W;  \
    mace::testing::MaccProcessed(tot);                                \
    mace::testing::BytesProcessed(tot *(sizeof(float)));              \
    GlobalAvgPooling<DEVICE>(iters, N, C, H, W);                      \
  }                                                                   \
  BENCHMARK(BM_GLOBAL_AVG_POOLING_##N##_##C##_##H##_##W##_##DEVICE)

#define BM_GLOBAL_AVG_POOLING(N, C, H, W) \
  BM_GLOBAL_AVG_POOLING_MACRO(N, C, H, W, CPU);
//  BM_GLOBAL_AVG_POOLING_MACRO(N, C, H, W, NEON);

BM_GLOBAL_AVG_POOLING(1, 3, 7, 7);
BM_GLOBAL_AVG_POOLING(1, 3, 64, 64);
BM_GLOBAL_AVG_POOLING(1, 3, 256, 256);

<<<<<<< HEAD
}  // namespace kernels
=======
}  // namespace test
}  // namespace ops
>>>>>>> feb234de
}  // namespace mace<|MERGE_RESOLUTION|>--- conflicted
+++ resolved
@@ -8,12 +8,8 @@
 #include "mace/ops/ops_test_util.h"
 
 namespace mace {
-<<<<<<< HEAD
-namespace kernels {
-=======
 namespace ops {
 namespace test {
->>>>>>> feb234de
 
 template <DeviceType D>
 static void GlobalAvgPooling(
@@ -59,10 +55,6 @@
 BM_GLOBAL_AVG_POOLING(1, 3, 64, 64);
 BM_GLOBAL_AVG_POOLING(1, 3, 256, 256);
 
-<<<<<<< HEAD
-}  // namespace kernels
-=======
 }  // namespace test
 }  // namespace ops
->>>>>>> feb234de
 }  // namespace mace