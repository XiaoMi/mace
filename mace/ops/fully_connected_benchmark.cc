--- conflicted
+++ resolved
@@ -9,11 +9,8 @@
 #include "mace/ops/ops_test_util.h"
 
 namespace mace {
-<<<<<<< HEAD
-=======
 namespace ops {
 namespace test {
->>>>>>> feb234de
 
 template <DeviceType D, typename T>
 static void FCBenchmark(
