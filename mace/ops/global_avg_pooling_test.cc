--- conflicted
+++ resolved
@@ -5,11 +5,8 @@
 #include "mace/ops/ops_test_util.h"
 
 namespace mace {
-<<<<<<< HEAD
-=======
 namespace ops {
 namespace test {
->>>>>>> feb234de
 
 class GlobalAvgPoolingOpTest : public OpsTestBase {};
 
@@ -37,9 +34,6 @@
   ExpectTensorNear<float>(*expected, *net.GetOutput("Output"), 0.001);
 }
 
-<<<<<<< HEAD
-=======
 }  // namespace test
 }  // namespace ops
->>>>>>> feb234de
 }  // namespace mace