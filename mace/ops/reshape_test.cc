--- conflicted
+++ resolved
@@ -7,11 +7,8 @@
 #include "mace/ops/ops_test_util.h"
 
 namespace mace {
-<<<<<<< HEAD
-=======
 namespace ops {
 namespace test {
->>>>>>> feb234de
 
 class ReshapeTest : public OpsTestBase {};
 
@@ -59,9 +56,6 @@
   TestReshape({1, 2, 3, 4}, {1, 3, 8}, {1, 3, 8});
 }
 
-<<<<<<< HEAD
-=======
 }  // namespace test
 }  // namespace ops
->>>>>>> feb234de
 }  // namespace mace