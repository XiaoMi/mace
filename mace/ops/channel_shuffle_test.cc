--- conflicted
+++ resolved
@@ -41,20 +41,11 @@
 
   // Add input data
   net.AddInputFromArray<DeviceType::OPENCL, float>(
-<<<<<<< HEAD
-    "Input", {1, 1, 2, 16},
-    {0, 1, 2, 3, 4, 5, 6, 7, 8, 9, 10, 11, 12, 13, 14, 15,
-     16, 17, 18, 19, 20, 21, 22, 23, 24, 25, 26, 27, 28, 29, 30, 31});
-  BufferToImage<DeviceType::OPENCL, float>(&net, "Input", "InputImage",
-                          kernels::BufferType::IN_OUT_CHANNEL);
-
-=======
       "Input", {1, 1, 2, 16},
       {0,  1,  2,  3,  4,  5,  6,  7,  8,  9,  10, 11, 12, 13, 14, 15,
        16, 17, 18, 19, 20, 21, 22, 23, 24, 25, 26, 27, 28, 29, 30, 31});
-  BufferToImage<DeviceType::OPENCL, float>(net, "Input", "InputImage",
+  BufferToImage<DeviceType::OPENCL, float>(&net, "Input", "InputImage",
                                            kernels::BufferType::IN_OUT_CHANNEL);
->>>>>>> feb234de
 
   OpDefBuilder("ChannelShuffle", "ChannelShuffleTest")
       .Input("InputImage")
@@ -66,13 +57,8 @@
   net.RunOp(DeviceType::OPENCL);
 
   // Transfer output
-<<<<<<< HEAD
   ImageToBuffer<DeviceType::OPENCL, float>(&net, "OutputImage", "Output",
-                          kernels::BufferType::IN_OUT_CHANNEL);
-=======
-  ImageToBuffer<DeviceType::OPENCL, float>(net, "OutputImage", "Output",
                                            kernels::BufferType::IN_OUT_CHANNEL);
->>>>>>> feb234de
 
   // Check
   auto expected = CreateTensor<float>(
