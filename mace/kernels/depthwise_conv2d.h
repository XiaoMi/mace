// Copyright 2018 Xiaomi, Inc.  All rights reserved.
//
// Licensed under the Apache License, Version 2.0 (the "License");
// you may not use this file except in compliance with the License.
// You may obtain a copy of the License at
//
//     http://www.apache.org/licenses/LICENSE-2.0
//
// Unless required by applicable law or agreed to in writing, software
// distributed under the License is distributed on an "AS IS" BASIS,
// WITHOUT WARRANTIES OR CONDITIONS OF ANY KIND, either express or implied.
// See the License for the specific language governing permissions and
// limitations under the License.

#ifndef MACE_KERNELS_DEPTHWISE_CONV2D_H_
#define MACE_KERNELS_DEPTHWISE_CONV2D_H_

#if defined(MACE_ENABLE_NEON) && defined(__aarch64__)
#include <arm_neon.h>
#endif
#include <algorithm>
#include <memory>
#include <vector>

#include "mace/core/future.h"
#include "mace/kernels/conv_pool_2d_util.h"
#include "mace/kernels/activation.h"
#include "mace/kernels/arm/depthwise_conv2d_neon.h"
#include "mace/public/mace.h"

#ifdef MACE_ENABLE_OPENCL
#include "mace/core/runtime/opencl/cl2_header.h"
#endif  // MACE_ENABLE_OPENCL

namespace mace {
namespace kernels {

struct DepthwiseConv2dFunctorBase {
  DepthwiseConv2dFunctorBase(const int *strides,
                             const Padding padding_type,
                             const std::vector<int> &paddings,
                             const int *dilations,
                             const ActivationType activation,
                             const float relux_max_limit)
    : strides_(strides),
      padding_type_(padding_type),
      paddings_(paddings),
      dilations_(dilations),
      activation_(activation),
      relux_max_limit_(relux_max_limit) {}

  const int *strides_;  // [stride_h, stride_w]
  const Padding padding_type_;
  std::vector<int> paddings_;
  const int *dilations_;  // [dilation_h, dilation_w]
  const ActivationType activation_;
  const float relux_max_limit_;
};

template<DeviceType D, typename T>
struct DepthwiseConv2dFunctor;

template<>
struct DepthwiseConv2dFunctor<DeviceType::CPU, float>
  : public DepthwiseConv2dFunctorBase {
  DepthwiseConv2dFunctor(const int *strides,
                         const Padding padding_type,
                         const std::vector<int> &paddings,
                         const int *dilations,
                         const ActivationType activation,
                         const float relux_max_limit)
    : DepthwiseConv2dFunctorBase(strides,
                                 padding_type,
                                 paddings,
                                 dilations,
                                 activation,
                                 relux_max_limit) {}

  void DepthwiseConv2dGeneral(const float *input,
                              const float *filter,
                              const index_t batch,
                              const index_t in_height,
                              const index_t in_width,
                              const index_t in_channels,
                              const index_t out_height,
                              const index_t out_width,
                              const index_t out_channels,
                              const int filter_height,
                              const int filter_width,
                              const int stride_h,
                              const int stride_w,
                              const int dilation_h,
                              const int dilation_w,
                              const int pad_top,
                              const int pad_left,
                              float *output) {
    const index_t multiplier = out_channels / in_channels;
#pragma omp parallel for collapse(2)
    for (index_t b = 0; b < batch; ++b) {
      for (index_t m = 0; m < out_channels; ++m) {
        for (index_t h = 0; h < out_height; ++h) {
          for (index_t w = 0; w < out_width; ++w) {
            index_t out_offset =
              ((b * out_channels + m) * out_height + h) * out_width + w;
            index_t c = m / multiplier;
            index_t o = m % multiplier;
            float sum = 0;
            for (index_t kh = 0; kh < filter_height; ++kh) {
              for (index_t kw = 0; kw < filter_width; ++kw) {
                index_t ih = h * stride_h + kh * dilation_h - pad_top;
                index_t iw = w * stride_w + kw * dilation_w - pad_left;
                if (ih >= 0 && ih < in_height && iw >= 0 && iw < in_width) {
                  index_t in_offset =
                    ((b * in_channels + c) * in_height + ih) * in_width + iw;
                  index_t filter_offset =
                    (((o * in_channels) + c) * filter_height + kh)
                      * filter_width
                      + kw;

                  sum += input[in_offset] * filter[filter_offset];
                }
              }
            }
            output[out_offset] = sum;
          }
        }
      }
    }
  }

  void operator()(const Tensor *input,
                  const Tensor *filter,
                  const Tensor *bias,
                  Tensor *output,
                  StatsFuture *future) {
    MACE_CHECK_NOTNULL(input);
    MACE_CHECK_NOTNULL(filter);
    MACE_CHECK_NOTNULL(output);

    std::vector<index_t> output_shape(4);
    std::vector<int> paddings(2);
    std::vector<index_t> filter_shape
      {filter->dim(0) * filter->dim(1), filter->dim(1), filter->dim(2),
       filter->dim(3)};

    if (paddings_.empty()) {
      CalcNCHWPaddingAndOutputSize(input->shape().data(),
                                   filter_shape.data(),
                                   dilations_,
                                   strides_,
                                   padding_type_,
                                   output_shape.data(),
                                   paddings.data());
    } else {
      paddings = paddings_;
      CalcNCHWOutputSize(input->shape().data(),
                         filter_shape.data(),
                         paddings_.data(),
                         dilations_,
                         strides_,
                         RoundType::FLOOR,
                         output_shape.data());
    }
    output->Resize(output_shape);
    output->Clear();

    index_t batch = output->dim(0);
    index_t channels = output->dim(1);
    index_t height = output->dim(2);
    index_t width = output->dim(3);

    index_t input_batch = input->dim(0);
    index_t input_channels = input->dim(1);
    index_t input_height = input->dim(2);
    index_t input_width = input->dim(3);

    index_t filter_h = filter_shape[2];
    index_t filter_w = filter_shape[3];
    MACE_CHECK(filter_shape[0] == channels, filter_shape[0], " != ", channels);
    MACE_CHECK(filter_shape[1] == input_channels, filter_shape[1], " != ",
               input_channels);

    index_t stride_h = strides_[0];
    index_t stride_w = strides_[1];

    index_t dilation_h = dilations_[0];
    index_t dilation_w = dilations_[1];

    MACE_CHECK(batch == input_batch, "Input/Output batch size mismatch");

    int pad_top = paddings[0] >> 1;
    int pad_bottom = paddings[0] - pad_top;
    int pad_left = paddings[1] >> 1;
    int pad_right = paddings[1] - pad_left;

    index_t valid_h_start = pad_top == 0 ? 0 : (pad_top - 1) / stride_h + 1;
    index_t valid_h_stop = pad_bottom == 0
                           ? height
                           : height - ((pad_bottom - 1) / stride_h + 1);
    index_t valid_w_start = pad_left == 0 ? 0 : (pad_left - 1) / stride_w + 1;
    index_t valid_w_stop = pad_right == 0
                           ? width
                           : width - ((pad_right - 1) / stride_w + 1);

    std::function<void(const float *input, float *output)> conv_func;

    Tensor::MappingGuard input_guard(input);
    Tensor::MappingGuard filter_guard(filter);
    Tensor::MappingGuard bias_guard(bias);
    Tensor::MappingGuard output_guard(output);
    auto input_data = input->data<float>();
    auto filter_data = filter->data<float>();
    auto bias_data = bias == nullptr ? nullptr : bias->data<float>();
    auto output_data = output->mutable_data<float>();

    if (filter_h == 3 && filter_w == 3 && stride_h == 1 && stride_w == 1
      && dilation_h == 1 && dilation_w == 1) {
      conv_func = [=](const float *input, float *output) {
        DepthwiseConv2dNeonK3x3S1(input,
                                  filter_data,
                                  batch,
                                  input_height,
                                  input_width,
                                  input_channels,
                                  height,
                                  width,
                                  channels,
                                  pad_top,
                                  pad_left,
                                  valid_h_start,
                                  valid_h_stop,
                                  valid_w_start,
                                  valid_w_stop,
                                  output);
      };
    } else if (filter_h == 3 && filter_w == 3 && stride_h == 2 && stride_w == 2
      && dilation_h == 1 && dilation_w == 1) {
      conv_func = [=](const float *input, float *output) {
        DepthwiseConv2dNeonK3x3S2(input,
                                  filter_data,
                                  batch,
                                  input_height,
                                  input_width,
                                  input_channels,
                                  height,
                                  width,
                                  channels,
                                  pad_top,
                                  pad_left,
                                  valid_h_start,
                                  valid_h_stop,
                                  valid_w_start,
                                  valid_w_stop,
                                  output);
      };
    } else {
      conv_func = [=](const float *input, float *output) {
        DepthwiseConv2dGeneral(input,
                               filter_data,
                               batch,
                               input_height,
                               input_width,
                               input_channels,
                               height,
                               width,
                               channels,
                               filter_h,
                               filter_w,
                               stride_h,
                               stride_w,
                               dilation_h,
                               dilation_w,
                               pad_top,
                               pad_left,
                               output);
      };
    }

    conv_func(input_data, output_data);

    if (bias_data != nullptr) {
#pragma omp parallel for collapse(2)
      for (index_t b = 0; b < batch; ++b) {
        for (index_t c = 0; c < channels; ++c) {
          for (index_t i = 0; i < height * width; ++i) {
            output_data[(b * channels + c) * height * width + i] +=
              bias_data[c];
          }
        }
      }
    }

    DoActivation(output_data, output_data, output->size(), activation_,
                 relux_max_limit_);
  }
};

template<typename T>
struct DepthwiseConv2dFunctor<DeviceType::OPENCL, T>
  : DepthwiseConv2dFunctorBase {
  DepthwiseConv2dFunctor(const int *strides,
                         const Padding padding_type,
                         const std::vector<int> &paddings,
                         const int *dilations,
                         const ActivationType activation,
                         const float relux_max_limit)
    : DepthwiseConv2dFunctorBase(strides,
                                 padding_type,
                                 paddings,
                                 dilations,
                                 activation,
                                 relux_max_limit) {}

  void operator()(const Tensor *input,
                  const Tensor *filter,
                  const Tensor *bias,
                  Tensor *output,
                  StatsFuture *future);
<<<<<<< HEAD
};

#ifdef MACE_ENABLE_OPENCL
template <typename T>
struct DepthwiseConv2dFunctor<DeviceType::OPENCL, T>
    : DepthwiseConv2dFunctorBase {
  DepthwiseConv2dFunctor(const int *strides,
                         const Padding padding_type,
                         const std::vector<int> &paddings,
                         const int *dilations,
                         const ActivationType activation,
                         const float relux_max_limit)
      : DepthwiseConv2dFunctorBase(strides,
                                   padding_type,
                                   paddings,
                                   dilations,
                                   activation,
                                   relux_max_limit) {}

  void operator()(const Tensor *input,
                  const Tensor *filter,
                  const Tensor *bias,
                  Tensor *output,
                  StatsFuture *future);
=======
>>>>>>> 5c46f98d

  cl::Kernel kernel_;
  uint32_t kwg_size_;
  std::unique_ptr<BufferBase> kernel_error_;
  std::vector<index_t> input_shape_;
};
#endif  // MACE_ENABLE_OPENCL

}  // namespace kernels
}  // namespace mace

#endif  // MACE_KERNELS_DEPTHWISE_CONV2D_H_<|MERGE_RESOLUTION|>--- conflicted
+++ resolved
@@ -295,6 +295,7 @@
   }
 };
 
+#ifdef MACE_ENABLE_OPENCL
 template<typename T>
 struct DepthwiseConv2dFunctor<DeviceType::OPENCL, T>
   : DepthwiseConv2dFunctorBase {
@@ -316,33 +317,6 @@
                   const Tensor *bias,
                   Tensor *output,
                   StatsFuture *future);
-<<<<<<< HEAD
-};
-
-#ifdef MACE_ENABLE_OPENCL
-template <typename T>
-struct DepthwiseConv2dFunctor<DeviceType::OPENCL, T>
-    : DepthwiseConv2dFunctorBase {
-  DepthwiseConv2dFunctor(const int *strides,
-                         const Padding padding_type,
-                         const std::vector<int> &paddings,
-                         const int *dilations,
-                         const ActivationType activation,
-                         const float relux_max_limit)
-      : DepthwiseConv2dFunctorBase(strides,
-                                   padding_type,
-                                   paddings,
-                                   dilations,
-                                   activation,
-                                   relux_max_limit) {}
-
-  void operator()(const Tensor *input,
-                  const Tensor *filter,
-                  const Tensor *bias,
-                  Tensor *output,
-                  StatsFuture *future);
-=======
->>>>>>> 5c46f98d
 
   cl::Kernel kernel_;
   uint32_t kwg_size_;
