// Copyright 2018 Xiaomi, Inc.  All rights reserved.
//
// Licensed under the Apache License, Version 2.0 (the "License");
// you may not use this file except in compliance with the License.
// You may obtain a copy of the License at
//
//     http://www.apache.org/licenses/LICENSE-2.0
//
// Unless required by applicable law or agreed to in writing, software
// distributed under the License is distributed on an "AS IS" BASIS,
// WITHOUT WARRANTIES OR CONDITIONS OF ANY KIND, either express or implied.
// See the License for the specific language governing permissions and
// limitations under the License.

#ifndef MACE_KERNELS_RESIZE_BILINEAR_H_
#define MACE_KERNELS_RESIZE_BILINEAR_H_

#include <algorithm>
#include <memory>
#include <vector>

#include "mace/core/future.h"
#include "mace/core/tensor.h"

#ifdef MACE_ENABLE_OPENCL
#include "mace/core/runtime/opencl/cl2_header.h"
#endif  // MACE_ENABLE_OPENCL

namespace mace {
namespace kernels {

struct CachedInterpolation {
  index_t lower;  // Lower source index used in the interpolation
  index_t upper;  // Upper source index used in the interpolation
  // 1-D linear iterpolation scale (see:
  // https://en.wikipedia.org/wiki/Bilinear_interpolation)
  float lerp;
};

inline float CalculateResizeScale(index_t in_size,
                                  index_t out_size,
                                  bool align_corners) {
  return (align_corners && out_size > 1)
         ? (in_size - 1) / static_cast<float>(out_size - 1)
         : in_size / static_cast<float>(out_size);
}

inline void ComputeInterpolationWeights(
  const index_t out_size,
  const index_t in_size,
  const float scale,
  CachedInterpolation *interpolation) {
  interpolation[out_size].lower = 0;
  interpolation[out_size].upper = 0;
  for (index_t i = out_size - 1; i >= 0; --i) {
    const float in = i * scale;
    interpolation[i].lower = static_cast<index_t>(in);
    interpolation[i].upper = std::min(interpolation[i].lower + 1, in_size - 1);
    interpolation[i].lerp = in - interpolation[i].lower;
  }
}

inline float ComputeLerp(const float top_left,
                         const float top_right,
                         const float bottom_left,
                         const float bottom_right,
                         const float x_lerp,
                         const float y_lerp) {
  const float top = top_left + (top_right - top_left) * x_lerp;
  const float bottom = bottom_left + (bottom_right - bottom_left) * x_lerp;
  return top + (bottom - top) * y_lerp;
}

inline void ResizeImage(const float *images,
                 const index_t batch_size,
                 const index_t in_height,
                 const index_t in_width,
                 const index_t out_height,
                 const index_t out_width,
                 const index_t channels,
                 const std::vector<CachedInterpolation> &xs_vec,
                 const std::vector<CachedInterpolation> &ys,
                 float *output) {
  const CachedInterpolation *xs = xs_vec.data();

#pragma omp parallel for collapse(2)
  for (index_t b = 0; b < batch_size; ++b) {
    for (index_t c = 0; c < channels; ++c) {
      const float
        *channel_input_ptr = images + (b * channels + c) * in_height * in_width;
      float *channel_output_ptr =
        output + (b * channels + c) * out_height * out_width;
      for (index_t y = 0; y < out_height; ++y) {
        const float *y_lower_input_ptr =
          channel_input_ptr + ys[y].lower * in_width;
        const float *y_upper_input_ptr =
          channel_input_ptr + ys[y].upper * in_width;
        const float ys_lerp = ys[y].lerp;

        for (index_t x = 0; x < out_width; ++x) {
          const float xs_lerp = xs[x].lerp;
          const float top_left = y_lower_input_ptr[xs[x].lower];
          const float top_right = y_lower_input_ptr[xs[x].upper];
          const float bottom_left = y_upper_input_ptr[xs[x].lower];
          const float bottom_right = y_upper_input_ptr[xs[x].upper];
          channel_output_ptr[y * out_width + x] =
            ComputeLerp(top_left, top_right, bottom_left,
                        bottom_right, xs_lerp, ys_lerp);
        }
      }
    }
  }
}

struct ResizeBilinearFunctorBase {
  ResizeBilinearFunctorBase(const std::vector<index_t> &size,
                            bool align_corners)
    : align_corners_(align_corners) {
    MACE_CHECK(size.size() == 2);
    out_height_ = size[0];
    out_width_ = size[1];
  }

 protected:
  bool align_corners_;
  index_t out_height_;
  index_t out_width_;
};

template<DeviceType D, typename T>
struct ResizeBilinearFunctor;

template<>
struct ResizeBilinearFunctor<DeviceType::CPU, float>
  : ResizeBilinearFunctorBase {
  ResizeBilinearFunctor(const std::vector<index_t> &size, bool align_corners)
    : ResizeBilinearFunctorBase(size, align_corners) {}

  void operator()(const Tensor *input, Tensor *output, StatsFuture *future) {
    const index_t batch = input->dim(0);
    const index_t channels = input->dim(1);
    const index_t in_height = input->dim(2);
    const index_t in_width = input->dim(3);

    index_t out_height = out_height_;
    index_t out_width = out_width_;
    MACE_CHECK(out_height > 0 && out_width > 0);
    std::vector<index_t> out_shape{batch, channels, out_height, out_width};
    output->Resize(out_shape);

    Tensor::MappingGuard input_mapper(input);
    Tensor::MappingGuard output_mapper(output);
    const float *input_data = input->data<float>();
    float *output_data = output->mutable_data<float>();

    if (out_height == in_height && out_width == in_width) {
      std::copy(input_data,
                input_data + batch * channels * in_height * in_width,
                output_data);
      return;
    }

    float height_scale =
      CalculateResizeScale(in_height, out_height, align_corners_);
    float width_scale =
      CalculateResizeScale(in_width, out_width, align_corners_);

    std::vector<CachedInterpolation> ys(out_height + 1);
    std::vector<CachedInterpolation> xs(out_width + 1);

    // Compute the cached interpolation weights on the x and y dimensions.
    ComputeInterpolationWeights(out_height, in_height, height_scale, ys.data());
    ComputeInterpolationWeights(out_width, in_width, width_scale, xs.data());

    ResizeImage(input_data, batch, in_height, in_width, out_height, out_width,
                channels, xs, ys, output_data);
  }
};

<<<<<<< HEAD
#ifdef MACE_ENABLE_OPENCL
template <typename T>
=======
template<typename T>
>>>>>>> 5c46f98d
struct ResizeBilinearFunctor<DeviceType::OPENCL, T>
  : ResizeBilinearFunctorBase {
  ResizeBilinearFunctor(const std::vector<index_t> &size, bool align_corners)
    : ResizeBilinearFunctorBase(size, align_corners) {}

  void operator()(const Tensor *input, Tensor *output, StatsFuture *future);

  cl::Kernel kernel_;
  uint32_t kwg_size_;
  std::unique_ptr<BufferBase> kernel_error_;
  std::vector<index_t> input_shape_;
};
#endif  // MACE_ENABLE_OPENCL

}  // namespace kernels
}  // namespace mace

#endif  // MACE_KERNELS_RESIZE_BILINEAR_H_<|MERGE_RESOLUTION|>--- conflicted
+++ resolved
@@ -177,12 +177,8 @@
   }
 };
 
-<<<<<<< HEAD
 #ifdef MACE_ENABLE_OPENCL
-template <typename T>
-=======
 template<typename T>
->>>>>>> 5c46f98d
 struct ResizeBilinearFunctor<DeviceType::OPENCL, T>
   : ResizeBilinearFunctorBase {
   ResizeBilinearFunctor(const std::vector<index_t> &size, bool align_corners)
