--- conflicted
+++ resolved
@@ -503,12 +503,8 @@
   ScratchBuffer *scratch_;
 };
 
-<<<<<<< HEAD
 #ifdef MACE_ENABLE_OPENCL
-template <typename T>
-=======
 template<typename T>
->>>>>>> 5c46f98d
 struct Conv2dFunctor<DeviceType::OPENCL, T> : Conv2dFunctorBase {
   Conv2dFunctor(const int *strides,
                 const Padding &padding_type,
