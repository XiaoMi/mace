//
// Copyright (c) 2018 XiaoMi All rights reserved.
//

#include "mace/kernels/depth_to_space.h"
#include "mace/core/runtime/opencl/cl2_header.h"
#include "mace/core/runtime/opencl/opencl_runtime.h"
#include "mace/kernels/opencl/helper.h"
#include "mace/utils/tuner.h"
#include "mace/utils/utils.h"

namespace mace {
namespace kernels {

template <typename T>
void DepthToSpaceOpFunctor<DeviceType::OPENCL, T>::operator()(
    const Tensor *input, Tensor *output, StatsFuture *future) {
  const index_t batch = input->dim(0);
  const index_t input_height = input->dim(1);
  const index_t input_width = input->dim(2);
  const index_t input_depth = input->dim(3);

  const char *kernel_name = nullptr;
  index_t kernel_width = input_width;

  index_t output_height, output_width, output_depth;
  if (d2s_) {
    output_height = input_height * block_size_;
    output_width = input_width * block_size_;
    output_depth = input_depth / (block_size_ * block_size_);
    kernel_name = "depth_to_space";
    kernel_width = output_width;
  } else {
    output_height = input_height / block_size_;
    output_width = input_width / block_size_;
    output_depth = input_depth * block_size_ * block_size_;
    kernel_name = "space_to_depth";
    kernel_width = input_width;
  }
  const index_t input_depth_blocks = RoundUpDiv4(input_depth);
  const index_t output_depth_blocks = RoundUpDiv4(output_depth);

  std::vector<index_t> output_shape = {batch, output_height, output_width,
                                       output_depth};

  std::vector<size_t> image_shape;
  CalImage2DShape(output_shape, BufferType::IN_OUT_CHANNEL, &image_shape);
  output->ResizeImage(output_shape, image_shape);

  if (kernel_.get() == nullptr) {
    auto runtime = OpenCLRuntime::Global();
    std::set<std::string> built_options;
    std::string obfuscated_kernel_name = MACE_OBFUSCATE_SYMBOL(kernel_name);
    std::stringstream kernel_name_ss;
    kernel_name_ss << "-D" << kernel_name << "=" << obfuscated_kernel_name;
    built_options.emplace(kernel_name_ss.str());
    auto dt = DataTypeToEnum<T>::value;
    built_options.emplace("-DDATA_TYPE=" + DtToCLDt(dt));
    built_options.emplace("-DCMD_DATA_TYPE=" + DtToCLCMDDt(dt));
    kernel_ =
        runtime->BuildKernel("depth_to_space",
                             obfuscated_kernel_name, built_options);
  }
  if (!IsVecEqual(input_shape_, input->shape())) {
    uint32_t idx = 0;
    kernel_.setArg(idx++, *(input->opencl_image()));
    kernel_.setArg(idx++, static_cast<int32_t>(block_size_));
<<<<<<< HEAD
    kernel_.setArg(idx++, static_cast<int32_t>(input_height));
    kernel_.setArg(idx++, static_cast<int32_t>(input_width));
    kernel_.setArg(idx++, static_cast<int32_t>(input_depth_blocks));
    kernel_.setArg(idx++, static_cast<int32_t>(output_height));
    kernel_.setArg(idx++, static_cast<int32_t>(output_width));
    kernel_.setArg(idx++, static_cast<int32_t>(output_depth_blocks));
=======
    kernel_.setArg(idx++, static_cast<int32_t>(depth_blocks));
>>>>>>> 9ffeaba1
    kernel_.setArg(idx++, *(output->opencl_image()));
    input_shape_ = input->shape();
  }

  if (d2s_) {
    const uint32_t gws[3] = {static_cast<uint32_t>(output_depth_blocks),
                             static_cast<uint32_t>(output_width),
                             static_cast<uint32_t>(output_height * batch)};
    const std::vector<uint32_t> lws = {8, 16, 8, 1};
    std::stringstream ss;
    ss << "depth_to_space_opencl_kernel_" << output->dim(0) << "_"
<<<<<<< HEAD
       << output->dim(1) << "_" << output->dim(2) << "_" << output_depth_blocks;
=======
       << output->dim(1) << "_" << output->dim(2) << "_" << depth_blocks;
>>>>>>> 9ffeaba1
    TuningOrRun3DKernel(kernel_, ss.str(), gws, lws, future);
  } else {
    const uint32_t gws[3] = {static_cast<uint32_t>(input_depth_blocks),
                             static_cast<uint32_t>(input_width),
                             static_cast<uint32_t>(input_height * batch)};
    const std::vector<uint32_t> lws = {8, 16, 8, 1};
    std::stringstream ss;
    ss << "depth_to_space_opencl_kernel_" << input->dim(0) << "_"
<<<<<<< HEAD
       << input->dim(1) << "_" << input->dim(2) << "_" << input_depth_blocks;
=======
       << input->dim(1) << "_" << input->dim(2) << "_" << depth_blocks;
>>>>>>> 9ffeaba1
    TuningOrRun3DKernel(kernel_, ss.str(), gws, lws, future);
  }
}

template struct DepthToSpaceOpFunctor<DeviceType::OPENCL, float>;
template struct DepthToSpaceOpFunctor<DeviceType::OPENCL, half>;

}  // namespace kernels
}  // namespace mace<|MERGE_RESOLUTION|>--- conflicted
+++ resolved
@@ -65,16 +65,12 @@
     uint32_t idx = 0;
     kernel_.setArg(idx++, *(input->opencl_image()));
     kernel_.setArg(idx++, static_cast<int32_t>(block_size_));
-<<<<<<< HEAD
     kernel_.setArg(idx++, static_cast<int32_t>(input_height));
     kernel_.setArg(idx++, static_cast<int32_t>(input_width));
     kernel_.setArg(idx++, static_cast<int32_t>(input_depth_blocks));
     kernel_.setArg(idx++, static_cast<int32_t>(output_height));
     kernel_.setArg(idx++, static_cast<int32_t>(output_width));
     kernel_.setArg(idx++, static_cast<int32_t>(output_depth_blocks));
-=======
-    kernel_.setArg(idx++, static_cast<int32_t>(depth_blocks));
->>>>>>> 9ffeaba1
     kernel_.setArg(idx++, *(output->opencl_image()));
     input_shape_ = input->shape();
   }
@@ -86,11 +82,7 @@
     const std::vector<uint32_t> lws = {8, 16, 8, 1};
     std::stringstream ss;
     ss << "depth_to_space_opencl_kernel_" << output->dim(0) << "_"
-<<<<<<< HEAD
        << output->dim(1) << "_" << output->dim(2) << "_" << output_depth_blocks;
-=======
-       << output->dim(1) << "_" << output->dim(2) << "_" << depth_blocks;
->>>>>>> 9ffeaba1
     TuningOrRun3DKernel(kernel_, ss.str(), gws, lws, future);
   } else {
     const uint32_t gws[3] = {static_cast<uint32_t>(input_depth_blocks),
@@ -99,11 +91,7 @@
     const std::vector<uint32_t> lws = {8, 16, 8, 1};
     std::stringstream ss;
     ss << "depth_to_space_opencl_kernel_" << input->dim(0) << "_"
-<<<<<<< HEAD
        << input->dim(1) << "_" << input->dim(2) << "_" << input_depth_blocks;
-=======
-       << input->dim(1) << "_" << input->dim(2) << "_" << depth_blocks;
->>>>>>> 9ffeaba1
     TuningOrRun3DKernel(kernel_, ss.str(), gws, lws, future);
   }
 }
