--- conflicted
+++ resolved
@@ -103,16 +103,10 @@
   cl_int error;
   error = command_queue.enqueueNDRangeKernel(
       conv_2d_kernel, cl::NullRange,
-<<<<<<< HEAD
-      cl::NDRange(static_cast<int>(channel_blocks), static_cast<int>(height),
-                  static_cast<int>(width)),
-      cl::NDRange(1, 2, kwg_size / 2),
-      NULL, OpenCLRuntime::Get()->GetDefaultEvent());
-=======
       cl::NDRange(static_cast<uint32_t>(channel_blocks), static_cast<uint32_t>(height),
                   static_cast<uint32_t>(height * batch)),
-      cl::NDRange(4, 15, 8));
->>>>>>> a294fd8c
+      cl::NDRange(4, 15, 8),
+      NULL, OpenCLRuntime::Get()->GetDefaultEvent());
   MACE_CHECK(error == CL_SUCCESS, error);
 }
 
