--- conflicted
+++ resolved
@@ -16,24 +16,17 @@
 
   int w = get_global_id(0);
   int h = get_global_id(1);
-<<<<<<< HEAD
-
-#ifndef USE_QUALCOMM_OPENCL_2_0
-  if (w >= global_size_dim0 || h >= global_size_dim1) {
-    return;
-  }
-#endif
-
-  const int out_channel_idx = h * 4;
-  const int rounded_in_channel = ((in_channel + 3) / 4) * 4;
-  const int hw_idx = w / rounded_in_channel;
-  const int in_channel_idx = w % rounded_in_channel;
-=======
+
+#ifndef USE_QUALCOMM_OPENCL_2_0
+  if (w >= global_size_dim0 || h >= global_size_dim1) {
+    return;
+  }
+#endif
+
   const int in_channel_idx = w;
   const int hw_size = filter_w * filter_h;
   const int out_channel_idx = h / hw_size * 4;
   const int hw_idx = h % hw_size;
->>>>>>> 8358e491
   const int h_idx = hw_idx / filter_w;
   const int w_idx = hw_idx % filter_w;
   const int offset = input_offset
@@ -80,24 +73,17 @@
 
   int w = get_global_id(0);
   int h = get_global_id(1);
-<<<<<<< HEAD
-
-#ifndef USE_QUALCOMM_OPENCL_2_0
-  if (w >= global_size_dim0 || h >= global_size_dim1) {
-    return;
-  }
-#endif
-
-  const int out_channel_idx = h * 4;
-  const int rounded_in_channel = ((in_channel + 3) / 4) * 4;
-  const int hw_idx = w / rounded_in_channel;
-  const int in_channel_idx = w % rounded_in_channel;
-=======
+
+#ifndef USE_QUALCOMM_OPENCL_2_0
+  if (w >= global_size_dim0 || h >= global_size_dim1) {
+    return;
+  }
+#endif
+
   const int in_channel_idx = w;
   const int hw_size = filter_w * filter_h;
   const int out_channel_idx = h / hw_size * 4;
   const int hw_idx = h % hw_size;
->>>>>>> 8358e491
   const int h_idx = hw_idx / filter_w;
   const int w_idx = hw_idx % filter_w;
   const int offset = ((h_idx * filter_w + w_idx) * out_channel
