//
// Copyright (c) 2017 XiaoMi All rights reserved.
//

#include "mace/core/common.h"
#include "mace/core/runtime/opencl/opencl_runtime.h"
#include "mace/kernels/conv_2d.h"
#include "mace/kernels/opencl/helper.h"
#include "mace/utils/utils.h"

namespace mace {
namespace kernels {

static void Conv2d3x3S12(const Tensor *input, const Tensor *filter,
                         const Tensor *bias, const uint32_t stride,
                         const int *padding, Tensor *output) {
  const index_t batch = output->dim(0);
  const index_t height = output->dim(1);
  const index_t width = output->dim(2);
  const index_t channels = output->dim(3);
  const index_t input_channels = input->dim(3);

  const index_t channel_blocks = RoundUpDiv4(channels);
<<<<<<< HEAD
  const index_t width_blocks = RoundUpDiv4(width);
=======
  const index_t input_channel_blocks = RoundUpDiv4(input_channels);
  const index_t width_blocks = RoundUpDiv<index_t, 5>(width);
>>>>>>> 627fcfb3

  std::set<std::string> built_options;
  built_options.emplace("-DDATA_TYPE=" + DataTypeToCLType(input->dtype()));
  built_options.emplace("-DCMD_DATA_TYPE=" + DataTypeToOPENCLCMDDataType(input->dtype()));
  built_options.emplace(bias != nullptr ? "-DBIAS" : "");

  auto runtime = OpenCLRuntime::Get();
  auto program = runtime->program();

  auto conv_2d_kernel = runtime->BuildKernel("conv_2d_3x3", "conv_2d_3x3", built_options);
  const uint32_t kwg_size = runtime->GetKernelMaxWorkGroupSize(conv_2d_kernel);

  uint32_t idx = 0;
  conv_2d_kernel.setArg(idx++, *(static_cast<const cl::Image2D *>(input->buffer())));
  conv_2d_kernel.setArg(idx++, *(static_cast<const cl::Image2D *>(filter->buffer())));
  if (bias != nullptr) {
    conv_2d_kernel.setArg(idx++, *(static_cast<const cl::Image2D *>(bias->buffer())));
  }
  conv_2d_kernel.setArg(idx++, *(static_cast<const cl::Image2D *>(output->buffer())));
  conv_2d_kernel.setArg(idx++, static_cast<int>(input->dim(1)));
  conv_2d_kernel.setArg(idx++, static_cast<int>(input->dim(2)));
  conv_2d_kernel.setArg(idx++, static_cast<int>(input_channel_blocks));
  conv_2d_kernel.setArg(idx++, static_cast<int>(height));
  conv_2d_kernel.setArg(idx++, static_cast<int>(width));
  conv_2d_kernel.setArg(idx++, padding[0] / 2);
  conv_2d_kernel.setArg(idx++, padding[1] / 2);

  auto command_queue = runtime->command_queue();
  cl_int error;
  error = command_queue.enqueueNDRangeKernel(
      conv_2d_kernel, cl::NullRange,
      cl::NDRange(static_cast<uint32_t>(channel_blocks), static_cast<uint32_t>(width_blocks),
                  static_cast<uint32_t>(height * batch)),
      cl::NDRange(16, 16, 4),
      NULL, OpenCLRuntime::Get()->GetDefaultEvent());
  MACE_CHECK(error == CL_SUCCESS, error);

}
void Conv2dOpenclK3x3S1(const Tensor *input, const Tensor *filter,
                        const Tensor *bias, const int *padding, Tensor *output) {
  Conv2d3x3S12(input, filter, bias, 1, padding, output);
};

void Conv2dOpenclK3x3S2(const Tensor *input, const Tensor *filter,
                        const Tensor *bias, const int *padding, Tensor *output) {
};

}  // namespace kernels
}  // namespace mace<|MERGE_RESOLUTION|>--- conflicted
+++ resolved
@@ -21,12 +21,8 @@
   const index_t input_channels = input->dim(3);
 
   const index_t channel_blocks = RoundUpDiv4(channels);
-<<<<<<< HEAD
-  const index_t width_blocks = RoundUpDiv4(width);
-=======
   const index_t input_channel_blocks = RoundUpDiv4(input_channels);
   const index_t width_blocks = RoundUpDiv<index_t, 5>(width);
->>>>>>> 627fcfb3
 
   std::set<std::string> built_options;
   built_options.emplace("-DDATA_TYPE=" + DataTypeToCLType(input->dtype()));
