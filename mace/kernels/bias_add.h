--- conflicted
+++ resolved
@@ -63,21 +63,8 @@
   }
 };
 
-<<<<<<< HEAD
-/*
-template <>
-void BiasAddFunctor<DeviceType::NEON, float>::operator()(
-    const Tensor *input,
-    const Tensor *bias,
-    Tensor *output,
-    StatsFuture *future);
-*/
-
 #ifdef MACE_ENABLE_OPENCL
-template <typename T>
-=======
 template<typename T>
->>>>>>> 5c46f98d
 struct BiasAddFunctor<DeviceType::OPENCL, T> {
   void operator()(const Tensor *input,
                   const Tensor *bias,
