// Copyright 2018 Xiaomi, Inc.  All rights reserved.
//
// Licensed under the Apache License, Version 2.0 (the "License");
// you may not use this file except in compliance with the License.
// You may obtain a copy of the License at
//
//     http://www.apache.org/licenses/LICENSE-2.0
//
// Unless required by applicable law or agreed to in writing, software
// distributed under the License is distributed on an "AS IS" BASIS,
// WITHOUT WARRANTIES OR CONDITIONS OF ANY KIND, either express or implied.
// See the License for the specific language governing permissions and
// limitations under the License.

#ifndef MACE_KERNELS_FULLY_CONNECTED_H_
#define MACE_KERNELS_FULLY_CONNECTED_H_

#include <memory>
#include <vector>

#include "mace/core/future.h"
#include "mace/core/tensor.h"
#include "mace/kernels/activation.h"

#ifdef MACE_ENABLE_OPENCL
#include "mace/core/runtime/opencl/cl2_header.h"
#include "mace/kernels/opencl/helper.h"
<<<<<<< HEAD
#endif  // MACE_ENABLE_OPENCL
=======
#include "mace/kernels/gemm.h"
>>>>>>> 5c46f98d

namespace mace {
namespace kernels {

struct FullyConnectedBase {
  FullyConnectedBase(const int /*BufferType*/ weight_type,
                     const ActivationType activation,
                     const float relux_max_limit)
      : weight_type_(weight_type),
        activation_(activation),
        relux_max_limit_(relux_max_limit) {}

  const int weight_type_;
  const ActivationType activation_;
  const float relux_max_limit_;
};

template <DeviceType D, typename T>
<<<<<<< HEAD
struct FullyConnectedFunctor : FullyConnectedBase {
  FullyConnectedFunctor(const int /*BufferType*/ weight_type,
=======
struct FullyConnectedFunctor;

template <>
struct FullyConnectedFunctor<DeviceType::CPU, float>: FullyConnectedBase {
  FullyConnectedFunctor(const BufferType weight_type,
>>>>>>> 5c46f98d
                        const ActivationType activation,
                        const float relux_max_limit)
      : FullyConnectedBase(weight_type, activation, relux_max_limit) {}

  void operator()(const Tensor *input,
                  const Tensor *weight,
                  const Tensor *bias,
                  Tensor *output,
                  StatsFuture *future) {
    std::vector<index_t> output_shape = {input->dim(0), weight->dim(0), 1, 1};
    output->Resize(output_shape);
    const index_t N = output->dim(0);
    const index_t input_size = weight->dim(1);
    const index_t output_size = weight->dim(0);

    Tensor::MappingGuard guard_input(input);
    Tensor::MappingGuard guard_weight(weight);
    Tensor::MappingGuard guard_bias(bias);
    Tensor::MappingGuard guard_output(output);
    const float *input_ptr = input->data<float>();
    const float *weight_ptr = weight->data<float>();
    const float *bias_ptr = bias == nullptr ? nullptr : bias->data<float>();
    float *output_ptr = output->mutable_data<float>();

    Gemv(weight_ptr, input_ptr, N, input_size, output_size, output_ptr);
    for (int i = 0; i < N; ++i) {
      for (int j = 0; j < output_size; ++j) {
        output_ptr[j + i * output_size] += bias_ptr[j];
      }
    }

    DoActivation(output_ptr, output_ptr, output->size(), activation_,
                 relux_max_limit_);
  }
};

<<<<<<< HEAD
template <>
struct FullyConnectedFunctor<DeviceType::NEON, float> : FullyConnectedBase {
  FullyConnectedFunctor(const int /*BufferType*/ weight_type,
                        const ActivationType activation,
                        const float relux_max_limit)
    : FullyConnectedBase(weight_type, activation, relux_max_limit) {}

  void operator()(const Tensor *input,
                  const Tensor *weight,
                  const Tensor *bias,
                  Tensor *output,
                  StatsFuture *future);
};

#ifdef MACE_ENABLE_OPENCL
=======
>>>>>>> 5c46f98d
template <typename T>
struct FullyConnectedFunctor<DeviceType::OPENCL, T> : FullyConnectedBase {
  FullyConnectedFunctor(const int /*BufferType*/ weight_type,
                        const ActivationType activation,
                        const float relux_max_limit)
      : FullyConnectedBase(weight_type, activation, relux_max_limit) {}

  void operator()(const Tensor *input,
                  const Tensor *weight,
                  const Tensor *bias,
                  Tensor *output,
                  StatsFuture *future);

  cl::Kernel kernel_;
  std::vector<uint32_t> gws_;
  std::vector<uint32_t> lws_;
  std::vector<index_t> input_shape_;
  std::unique_ptr<BufferBase> kernel_error_;
};
#endif  // MACE_ENABLE_OPENCL

}  // namespace kernels
}  // namespace mace

#endif  // MACE_KERNELS_FULLY_CONNECTED_H_<|MERGE_RESOLUTION|>--- conflicted
+++ resolved
@@ -21,15 +21,12 @@
 #include "mace/core/future.h"
 #include "mace/core/tensor.h"
 #include "mace/kernels/activation.h"
+#include "mace/kernels/gemm.h"
 
 #ifdef MACE_ENABLE_OPENCL
 #include "mace/core/runtime/opencl/cl2_header.h"
 #include "mace/kernels/opencl/helper.h"
-<<<<<<< HEAD
 #endif  // MACE_ENABLE_OPENCL
-=======
-#include "mace/kernels/gemm.h"
->>>>>>> 5c46f98d
 
 namespace mace {
 namespace kernels {
@@ -48,16 +45,11 @@
 };
 
 template <DeviceType D, typename T>
-<<<<<<< HEAD
-struct FullyConnectedFunctor : FullyConnectedBase {
-  FullyConnectedFunctor(const int /*BufferType*/ weight_type,
-=======
 struct FullyConnectedFunctor;
 
 template <>
 struct FullyConnectedFunctor<DeviceType::CPU, float>: FullyConnectedBase {
-  FullyConnectedFunctor(const BufferType weight_type,
->>>>>>> 5c46f98d
+  FullyConnectedFunctor(const int /*BufferType*/ weight_type,
                         const ActivationType activation,
                         const float relux_max_limit)
       : FullyConnectedBase(weight_type, activation, relux_max_limit) {}
@@ -94,24 +86,7 @@
   }
 };
 
-<<<<<<< HEAD
-template <>
-struct FullyConnectedFunctor<DeviceType::NEON, float> : FullyConnectedBase {
-  FullyConnectedFunctor(const int /*BufferType*/ weight_type,
-                        const ActivationType activation,
-                        const float relux_max_limit)
-    : FullyConnectedBase(weight_type, activation, relux_max_limit) {}
-
-  void operator()(const Tensor *input,
-                  const Tensor *weight,
-                  const Tensor *bias,
-                  Tensor *output,
-                  StatsFuture *future);
-};
-
 #ifdef MACE_ENABLE_OPENCL
-=======
->>>>>>> 5c46f98d
 template <typename T>
 struct FullyConnectedFunctor<DeviceType::OPENCL, T> : FullyConnectedBase {
   FullyConnectedFunctor(const int /*BufferType*/ weight_type,
