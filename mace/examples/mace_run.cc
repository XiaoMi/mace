//
// Copyright (c) 2017 XiaoMi All rights reserved.
//

/**
 * Usage:
 * mace_run --model=mobi_mace.pb \
 *          --input=input_node  \
 *          --output=MobilenetV1/Logits/conv2d/convolution  \
 *          --input_shape=1,224,224,3   \
 *          --output_shape=1,224,224,2   \
 *          --input_file=input_data \
 *          --output_file=mace.out  \
 *          --device=NEON
 */
#include <malloc.h>
#include <cstdlib>
#include <fstream>
#include <iostream>
#include <numeric>
#include "mace/utils/command_line_flags.h"
#include "mace/utils/env_time.h"
#include "mace/utils/logging.h"

#include "mace/core/public/mace.h"
#include "mace/core/public/version.h"

using namespace std;
using namespace mace;

namespace mace {
extern NetDef MACE_MODEL_FUNCTION();
}
void ParseShape(const string &str, vector<int64_t> *shape) {
  string tmp = str;
  while (!tmp.empty()) {
    int dim = atoi(tmp.data());
    shape->push_back(dim);
    size_t next_offset = tmp.find(",");
    if (next_offset == string::npos) {
      break;
    } else {
      tmp = tmp.substr(next_offset + 1);
    }
  }
}

DeviceType ParseDeviceType(const string &device_str) {
  if (device_str.compare("CPU") == 0) {
    return DeviceType::CPU;
  } else if (device_str.compare("NEON") == 0) {
    return DeviceType::NEON;
  } else if (device_str.compare("OPENCL") == 0) {
    return DeviceType::OPENCL;
  } else {
    return DeviceType::CPU;
  }
}

struct mallinfo LogMallinfoChange(struct mallinfo prev) {
  struct mallinfo curr = mallinfo();
  if (prev.arena != curr.arena) {
    LOG(INFO) << "Non-mmapped space allocated (bytes): " << curr.arena
              << ", diff: " << ((int64_t)curr.arena - (int64_t)prev.arena);
  }
  if (prev.ordblks != curr.ordblks) {
    LOG(INFO) << "Number of free chunks: " << curr.ordblks
              << ", diff: " << ((int64_t)curr.ordblks - (int64_t)prev.ordblks);
  }
  if (prev.smblks != curr.smblks) {
    LOG(INFO) << "Number of free fastbin blocks: " << curr.smblks
              << ", diff: " << ((int64_t)curr.smblks - (int64_t)prev.smblks);
  }
  if (prev.hblks != curr.hblks) {
    LOG(INFO) << "Number of mmapped regions: " << curr.hblks
              << ", diff: " << ((int64_t)curr.hblks - (int64_t)prev.hblks);
  }
  if (prev.hblkhd != curr.hblkhd) {
    LOG(INFO) << "Space allocated in mmapped regions (bytes): " << curr.hblkhd
              << ", diff: " << ((int64_t)curr.hblkhd - (int64_t)prev.hblkhd);
  }
  if (prev.usmblks != curr.usmblks) {
    LOG(INFO) << "Maximum total allocated space (bytes): " << curr.usmblks
              << ", diff: " << ((int64_t)curr.usmblks - (int64_t)prev.usmblks);
  }
  if (prev.fsmblks != curr.fsmblks) {
    LOG(INFO) << "Space in freed fastbin blocks (bytes): " << curr.fsmblks
              << ", diff: " << ((int64_t)curr.fsmblks - (int64_t)prev.fsmblks);
  }
  if (prev.uordblks != curr.uordblks) {
    LOG(INFO) << "Total allocated space (bytes): " << curr.uordblks
              << ", diff: "
              << ((int64_t)curr.uordblks - (int64_t)prev.uordblks);
  }
  if (prev.fordblks != curr.fordblks) {
    LOG(INFO) << "Total free space (bytes): " << curr.fordblks << ", diff: "
              << ((int64_t)curr.fordblks - (int64_t)prev.fordblks);
  }
  if (prev.keepcost != curr.keepcost) {
    LOG(INFO) << "Top-most, releasable space (bytes): " << curr.keepcost
              << ", diff: "
              << ((int64_t)curr.keepcost - (int64_t)prev.keepcost);
  }
  return curr;
}

int main(int argc, char **argv) {
  string model_file;
  string input_node;
  string output_node;
  string input_shape;
  string output_shape;
  string input_file;
  string output_file;
  string device;
  int round = 1;
  int malloc_check_cycle = -1;

  std::vector<Flag> flag_list = {
      Flag("model", &model_file, "model file name"),
      Flag("input", &input_node, "input node"),
      Flag("output", &output_node, "output node"),
      Flag("input_shape", &input_shape, "input shape, separated by comma"),
      Flag("output_shape", &output_shape, "output shape, separated by comma"),
      Flag("input_file", &input_file, "input file name"),
      Flag("output_file", &output_file, "output file name"),
      Flag("device", &device, "CPU/NEON"),
      Flag("round", &round, "round"),
      Flag("malloc_check_cycle", &malloc_check_cycle,
           "malloc debug check cycle, -1 to disable"),
  };

  string usage = Flags::Usage(argv[0], flag_list);
  const bool parse_result = Flags::Parse(&argc, argv, flag_list);

  if (!parse_result) {
    LOG(ERROR) << usage;
    return -1;
  }

  VLOG(0) << "mace version: " << MaceVersion() << std::endl
          << "mace git version: " << MaceGitVersion() << std::endl
          << "model: " << model_file << std::endl
          << "input: " << input_node << std::endl
          << "output: " << output_node << std::endl
          << "input_shape: " << input_shape << std::endl
          << "output_shape: " << output_shape << std::endl
          << "input_file: " << input_file << std::endl
          << "output_file: " << output_file << std::endl
          << "device: " << device << std::endl
          << "round: " << round << std::endl;

  vector<int64_t> input_shape_vec;
  vector<int64_t> output_shape_vec;
  ParseShape(input_shape, &input_shape_vec);
  ParseShape(output_shape, &output_shape_vec);

  // load model
  int64_t t0 = utils::NowMicros();
  NetDef net_def = mace::MACE_MODEL_FUNCTION();
  int64_t t1 = utils::NowMicros();
  LOG(INFO) << "CreateNetDef duration: " << t1 - t0 << " us";
  int64_t init_micros = t1 - t0;

  DeviceType device_type = ParseDeviceType(device);
  VLOG(1) << "Device Type" << device_type;
<<<<<<< HEAD
  int64_t input_size = std::accumulate(input_shape_vec.begin(),
      input_shape_vec.end(), 1, std::multiplies<int64_t>());
  int64_t output_size = std::accumulate(output_shape_vec.begin(),
      output_shape_vec.end(), 1, std::multiplies<int64_t>());
=======
  int64_t input_size = std::accumulate(shape.begin(), shape.end(), 1,
                                       std::multiplies<int64_t>());
>>>>>>> cae32e94
  std::unique_ptr<float[]> input_data(new float[input_size]);
  std::unique_ptr<float[]> output_data(new float[output_size]);

  // load input
  ifstream in_file(input_file, ios::in | ios::binary);
  in_file.read(reinterpret_cast<char *>(input_data.get()),
               input_size * sizeof(float));
  in_file.close();

  // Init model
  VLOG(0) << "Run init";
  t0 = utils::NowMicros();
  mace::MaceEngine engine(&net_def, device_type);
  t1 = utils::NowMicros();
  init_micros += t1 - t0;
  LOG(INFO) << "Net init duration: " << t1 - t0 << " us";

  LOG(INFO) << "Total init duration: " << init_micros << " us";

  VLOG(0) << "Warm up";
  t0 = utils::NowMicros();
  engine.Run(input_data.get(), input_shape_vec, output_data.get());
  t1 = utils::NowMicros();
  LOG(INFO) << "1st warm up run duration: " << t1 - t0 << " us";

  if (round > 0) {
    VLOG(0) << "Run model";
    t0 = utils::NowMicros();
    struct mallinfo prev = mallinfo();
    for (int i = 0; i < round; ++i) {
<<<<<<< HEAD
      engine.Run(input_data.get(), input_shape_vec, output_data.get());
=======
      engine.Run(input_data.get(), shape, output_shape);
      if (malloc_check_cycle >= 1 && i % malloc_check_cycle == 0) {
        LOG(INFO) << "=== check malloc info change #" << i << " ===";
        prev = LogMallinfoChange(prev);
      }
>>>>>>> cae32e94
    }
    t1 = utils::NowMicros();
    LOG(INFO) << "Avg duration: " << (t1 - t0) / round << " us";
  }

  MACE_CHECK(engine.Run(input_data.get(), input_shape_vec, output_data.get()));
  if (output_data != nullptr) {
    ofstream out_file(output_file, ios::binary);
<<<<<<< HEAD
    out_file.write((const char *) (output_data.get()),
                   output_size * sizeof(float));
=======
    int64_t output_size =
        std::accumulate(output_shape.begin(), output_shape.end(), 1,
                        std::multiplies<int64_t>());
    out_file.write((const char *)(output), output_size * sizeof(float));
>>>>>>> cae32e94
    out_file.flush();
    out_file.close();
  }
}<|MERGE_RESOLUTION|>--- conflicted
+++ resolved
@@ -164,15 +164,10 @@
 
   DeviceType device_type = ParseDeviceType(device);
   VLOG(1) << "Device Type" << device_type;
-<<<<<<< HEAD
   int64_t input_size = std::accumulate(input_shape_vec.begin(),
       input_shape_vec.end(), 1, std::multiplies<int64_t>());
   int64_t output_size = std::accumulate(output_shape_vec.begin(),
       output_shape_vec.end(), 1, std::multiplies<int64_t>());
-=======
-  int64_t input_size = std::accumulate(shape.begin(), shape.end(), 1,
-                                       std::multiplies<int64_t>());
->>>>>>> cae32e94
   std::unique_ptr<float[]> input_data(new float[input_size]);
   std::unique_ptr<float[]> output_data(new float[output_size]);
 
@@ -203,15 +198,11 @@
     t0 = utils::NowMicros();
     struct mallinfo prev = mallinfo();
     for (int i = 0; i < round; ++i) {
-<<<<<<< HEAD
       engine.Run(input_data.get(), input_shape_vec, output_data.get());
-=======
-      engine.Run(input_data.get(), shape, output_shape);
       if (malloc_check_cycle >= 1 && i % malloc_check_cycle == 0) {
         LOG(INFO) << "=== check malloc info change #" << i << " ===";
         prev = LogMallinfoChange(prev);
       }
->>>>>>> cae32e94
     }
     t1 = utils::NowMicros();
     LOG(INFO) << "Avg duration: " << (t1 - t0) / round << " us";
@@ -220,15 +211,8 @@
   MACE_CHECK(engine.Run(input_data.get(), input_shape_vec, output_data.get()));
   if (output_data != nullptr) {
     ofstream out_file(output_file, ios::binary);
-<<<<<<< HEAD
     out_file.write((const char *) (output_data.get()),
                    output_size * sizeof(float));
-=======
-    int64_t output_size =
-        std::accumulate(output_shape.begin(), output_shape.end(), 1,
-                        std::multiplies<int64_t>());
-    out_file.write((const char *)(output), output_size * sizeof(float));
->>>>>>> cae32e94
     out_file.flush();
     out_file.close();
   }
