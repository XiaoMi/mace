// Copyright 2018 Xiaomi, Inc.  All rights reserved.
//
// Licensed under the Apache License, Version 2.0 (the "License");
// you may not use this file except in compliance with the License.
// You may obtain a copy of the License at
//
//     http://www.apache.org/licenses/LICENSE-2.0
//
// Unless required by applicable law or agreed to in writing, software
// distributed under the License is distributed on an "AS IS" BASIS,
// WITHOUT WARRANTIES OR CONDITIONS OF ANY KIND, either express or implied.
// See the License for the specific language governing permissions and
// limitations under the License.

<<<<<<< HEAD
#include "mace/core/file_storage.h"
#include "mace/core/runtime/cpu/cpu_runtime.h"
=======
#include "mace/core/macros.h"
#include "mace/core/runtime/cpu/cpu_runtime.h"
#ifdef MACE_ENABLE_OPENCL
#include "mace/core/runtime/opencl/opencl_runtime.h"
#endif  // MACE_ENABLE_OPENCL
>>>>>>> 17ac111e
#include "mace/public/mace_runtime.h"
#include "mace/utils/logging.h"

#ifdef MACE_ENABLE_OPENCL
#include "mace/core/runtime/opencl/opencl_runtime.h"
#endif  // MACE_ENABLE_OPENCL

namespace mace {

class FileStorageFactory::Impl {
 public:
  explicit Impl(const std::string &path);

  std::unique_ptr<KVStorage> CreateStorage(const std::string &name);

 private:
  std::string path_;
};

FileStorageFactory::Impl::Impl(const std::string &path): path_(path) {}
std::unique_ptr<KVStorage> FileStorageFactory::Impl::CreateStorage(
    const std::string &name) {
  return std::move(std::unique_ptr<KVStorage>(
      new FileStorage(path_ + "/" + name)));
}

FileStorageFactory::FileStorageFactory(const std::string &path):
    impl_(new FileStorageFactory::Impl(path)) {}

FileStorageFactory::~FileStorageFactory() = default;

std::unique_ptr<KVStorage> FileStorageFactory::CreateStorage(
    const std::string &name) {
  return impl_->CreateStorage(name);
}

extern std::shared_ptr<KVStorageFactory> kStorageFactory;

void SetKVStorageFactory(std::shared_ptr<KVStorageFactory> storage_factory) {
  VLOG(1) << "Set internal KV Storage Engine";
  kStorageFactory = storage_factory;
}

#ifdef MACE_ENABLE_OPENCL
// Set OpenCL Compiled Binary paths, just call once. (Not thread-safe)
void SetOpenCLBinaryPaths(const std::vector<std::string> &paths) {
#ifdef MACE_ENABLE_OPENCL
  OpenCLRuntime::ConfigureOpenCLBinaryPath(paths);
#else
  MACE_UNUSED(paths);
#endif  // MACE_ENABLE_OPENCL
}

extern std::string kOpenCLParameterPath;

void SetOpenCLParameterPath(const std::string &path) {
  kOpenCLParameterPath = path;
}

void SetGPUHints(GPUPerfHint gpu_perf_hint, GPUPriorityHint gpu_priority_hint) {
#ifdef MACE_ENABLE_OPENCL
  VLOG(1) << "Set GPU configurations, gpu_perf_hint: " << gpu_perf_hint
          << ", gpu_priority_hint: " << gpu_priority_hint;
  OpenCLRuntime::Configure(gpu_perf_hint, gpu_priority_hint);
#else
  MACE_UNUSED(gpu_perf_hint);
  MACE_UNUSED(gpu_priority_hint);
#endif  // MACE_ENABLE_OPENCL
}
#endif  // MACE_ENABLE_OPENCL

MaceStatus SetOpenMPThreadPolicy(int num_threads_hint,
                                 CPUAffinityPolicy policy) {
  VLOG(1) << "Set OpenMP threads number hint: " << num_threads_hint
          << ", affinity policy: " << policy;
  return SetOpenMPThreadsAndAffinityPolicy(num_threads_hint, policy);
}

MaceStatus SetOpenMPThreadAffinity(int num_threads,
                                   const std::vector<int> &cpu_ids) {
  return SetOpenMPThreadsAndAffinityCPUs(num_threads, cpu_ids);
}

MaceStatus GetBigLittleCoreIDs(std::vector<int> *big_core_ids,
                               std::vector<int> *little_core_ids) {
  return GetCPUBigLittleCoreIDs(big_core_ids, little_core_ids);
}


};  // namespace mace<|MERGE_RESOLUTION|>--- conflicted
+++ resolved
@@ -12,16 +12,8 @@
 // See the License for the specific language governing permissions and
 // limitations under the License.
 
-<<<<<<< HEAD
 #include "mace/core/file_storage.h"
 #include "mace/core/runtime/cpu/cpu_runtime.h"
-=======
-#include "mace/core/macros.h"
-#include "mace/core/runtime/cpu/cpu_runtime.h"
-#ifdef MACE_ENABLE_OPENCL
-#include "mace/core/runtime/opencl/opencl_runtime.h"
-#endif  // MACE_ENABLE_OPENCL
->>>>>>> 17ac111e
 #include "mace/public/mace_runtime.h"
 #include "mace/utils/logging.h"
 
@@ -42,6 +34,7 @@
 };
 
 FileStorageFactory::Impl::Impl(const std::string &path): path_(path) {}
+
 std::unique_ptr<KVStorage> FileStorageFactory::Impl::CreateStorage(
     const std::string &name) {
   return std::move(std::unique_ptr<KVStorage>(
@@ -65,7 +58,6 @@
   kStorageFactory = storage_factory;
 }
 
-#ifdef MACE_ENABLE_OPENCL
 // Set OpenCL Compiled Binary paths, just call once. (Not thread-safe)
 void SetOpenCLBinaryPaths(const std::vector<std::string> &paths) {
 #ifdef MACE_ENABLE_OPENCL
@@ -91,7 +83,6 @@
   MACE_UNUSED(gpu_priority_hint);
 #endif  // MACE_ENABLE_OPENCL
 }
-#endif  // MACE_ENABLE_OPENCL
 
 MaceStatus SetOpenMPThreadPolicy(int num_threads_hint,
                                  CPUAffinityPolicy policy) {
