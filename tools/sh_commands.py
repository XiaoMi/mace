--- conflicted
+++ resolved
@@ -469,12 +469,9 @@
                    embed_model_data,
                    fast_conv,
                    obfuscate,
-<<<<<<< HEAD
                    model_output_dir,
-                   model_load_type):
-=======
+                   model_load_type,
                    gpu_data_type):
->>>>>>> ddfac7b5
     print("* Genearte model code")
     bazel_build_common("//mace/python/tools:converter")
 
@@ -500,13 +497,10 @@
                   "--embed_model_data=%s" % embed_model_data,
                   "--winograd=%s" % fast_conv,
                   "--obfuscate=%s" % obfuscate,
-<<<<<<< HEAD
                   "--codegen_output=%s/model.cc" % model_codegen_dir,
                   "--pb_output=%s/%s.pb" % (model_output_dir, model_tag),
                   "--model_load_type=%s" % model_load_type,
-=======
                   "--gpu_data_type=%s" % gpu_data_type,
->>>>>>> ddfac7b5
                   _out=process_output,
                   _bg=True,
                   _err_to_out=True)
