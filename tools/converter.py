--- conflicted
+++ resolved
@@ -61,11 +61,8 @@
     "caffe",
     "onnx",
     "megengine",
-<<<<<<< HEAD
-    "keras"
-=======
+    "keras",
     "pytorch",
->>>>>>> 2cf5ee88
 ]
 PlatformType = Enum('PlatformType', [(ele, ele) for ele in PlatformTypeStrs],
                     type=str)
