#!/usr/bin/env python

# Must run at root dir of libmace project.
# python tools/bazel_adb_run.py \
#     --target_abis=armeabi-v7a \
#     --target_socs=sdm845
#     --target=//mace/ops:ops_test
#     --stdout_processor=stdout_processor


import argparse
import random
import re
import sys

import sh_commands

def stdout_processor(stdout, device_properties, abi):
  pass

def ops_test_stdout_processor(stdout, device_properties, abi):
  stdout_lines = stdout.split("\n")
  for line in stdout_lines:
    if "Aborted" in line or "FAILED" in line:
      raise Exception("Command failed")

def ops_benchmark_stdout_processor(stdout, device_properties, abi):
  stdout_lines = stdout.split("\n")
  metrics = {}
  for line in stdout_lines:
    if "Aborted" in line:
      raise Exception("Command failed")
    line = line.strip()
    parts = line.split()
    if len(parts) == 5 and parts[0].startswith("BM_"):
      metrics["%s.time_ms" % parts[0]] = str(float(parts[1])/1000000.0)
      metrics["%s.input_mb_per_sec" % parts[0]] = parts[3]
      metrics["%s.gmacc_per_sec" % parts[0]] = parts[4]
  sh_commands.falcon_push_metrics(metrics, device_properties, abi,
                                  endpoint="mace_ops_benchmark")

def parse_args():
  """Parses command line arguments."""
  parser = argparse.ArgumentParser()
  parser.add_argument(
      "--target_abis",
      type=str,
      default="armeabi-v7a",
      help="Target ABIs, comma seperated list")
  parser.add_argument(
      "--target_socs",
      type=str,
      default="all",
      help="SoCs(ro.board.platform) to build, comma seperated list or all/random")
  parser.add_argument(
      "--target",
      type=str,
      default="//...",
      help="Bazel target to build")
  parser.add_argument(
      "--run_target",
      type=bool,
      default=False,
      help="Whether to run the target")
  parser.add_argument(
      "--args",
      type=str,
      default="",
      help="Command args")
  parser.add_argument(
      "--stdout_processor",
      type=str,
      default="stdout_processor",
      help="Stdout processing function, default: stdout_processor")
  return parser.parse_known_args()

def main(unused_args):
  target_socs = None
  if FLAGS.target_socs != "all" and FLAGS.target_socs != "random":
    target_socs = set(FLAGS.target_socs.split(','))
  target_devices = sh_commands.adb_devices(target_socs=target_socs)
  if FLAGS.target_socs == "random":
    target_devices = [random.choice(target_devices)]

  target = FLAGS.target
  host_bin_path, bin_name = sh_commands.bazel_target_to_bin(target)
  target_abis = FLAGS.target_abis.split(',')

  # generate sources
  sh_commands.gen_encrypted_opencl_source()
  sh_commands.gen_mace_version()

  for target_abi in target_abis:
    sh_commands.bazel_build(target, abi=target_abi)
    if FLAGS.run_target:
      for serialno in target_devices:
        if target_abi not in set(sh_commands.adb_supported_abis(serialno)):
          print("Skip device %s which does not support ABI %s" % (serialno, target_abi))
          continue
        stdouts = sh_commands.adb_run(serialno, host_bin_path, bin_name,
                                      args=FLAGS.args,
                                      opencl_profiling=1,
                                      vlog_level=0,
<<<<<<< HEAD
                                      device_bin_path="/data/local/tmp/mace",
                                      out_of_range_check=1)
=======
                                      device_bin_path="/data/local/tmp/mace")
        device_properties = sh_commands.adb_getprop_by_serialno(serialno)
>>>>>>> fb84272e
        globals()[FLAGS.stdout_processor](stdouts, device_properties, target_abi)

if __name__ == "__main__":
  FLAGS, unparsed = parse_args()
  main(unused_args=[sys.argv[0]] + unparsed)<|MERGE_RESOLUTION|>--- conflicted
+++ resolved
@@ -101,13 +101,9 @@
                                       args=FLAGS.args,
                                       opencl_profiling=1,
                                       vlog_level=0,
-<<<<<<< HEAD
                                       device_bin_path="/data/local/tmp/mace",
                                       out_of_range_check=1)
-=======
-                                      device_bin_path="/data/local/tmp/mace")
         device_properties = sh_commands.adb_getprop_by_serialno(serialno)
->>>>>>> fb84272e
         globals()[FLAGS.stdout_processor](stdouts, device_properties, target_abi)
 
 if __name__ == "__main__":
