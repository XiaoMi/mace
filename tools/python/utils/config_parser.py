--- conflicted
+++ resolved
@@ -151,11 +151,8 @@
     CAFFE = 1
     ONNX = 2
     MEGENGINE = 3
-<<<<<<< HEAD
     KERAS = 4
-=======
-    PYTORCH = 4
->>>>>>> 2cf5ee88
+    PYTORCH = 5
 
 
 def parse_platform(str):
