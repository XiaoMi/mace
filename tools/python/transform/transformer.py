--- conflicted
+++ resolved
@@ -18,7 +18,6 @@
 import numpy as np
 import six
 
-<<<<<<< HEAD
 from py_proto import mace_pb2
 from transform import base_converter
 from transform.base_converter import ConverterUtil
@@ -35,25 +34,6 @@
 from transform.base_converter import TransformerRule
 from quantize import quantize_util
 from utils.util import mace_check
-=======
-from python.py_proto import mace_pb2
-from . import base_converter
-from .base_converter import ConverterUtil
-from .base_converter import DataFormat
-from .base_converter import DeviceType
-from .base_converter import EltwiseType
-from .base_converter import FrameworkType
-from .base_converter import MaceKeyword
-from .base_converter import MaceOp
-from .base_converter import MaceFixedDataFormatOps  # noqa
-from .base_converter import MaceTransposableDataFormatOps  # noqa
-from .base_converter import PaddingMode
-from .base_converter import ReduceType
-from .base_converter import TransformerRule
-from python.quantize import quantize_util
-from python.utils.util import mace_check
-from python.utils.util import MaceLogger
->>>>>>> 49dfefb6
 
 
 class Transformer(base_converter.ConverterInterface):
